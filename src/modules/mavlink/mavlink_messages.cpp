/****************************************************************************
 *
 *   Copyright (c) 2012-2014 PX4 Development Team. All rights reserved.
 *
 * Redistribution and use in source and binary forms, with or without
 * modification, are permitted provided that the following conditions
 * are met:
 *
 * 1. Redistributions of source code must retain the above copyright
 *    notice, this list of conditions and the following disclaimer.
 * 2. Redistributions in binary form must reproduce the above copyright
 *    notice, this list of conditions and the following disclaimer in
 *    the documentation and/or other materials provided with the
 *    distribution.
 * 3. Neither the name PX4 nor the names of its contributors may be
 *    used to endorse or promote products derived from this software
 *    without specific prior written permission.
 *
 * THIS SOFTWARE IS PROVIDED BY THE COPYRIGHT HOLDERS AND CONTRIBUTORS
 * "AS IS" AND ANY EXPRESS OR IMPLIED WARRANTIES, INCLUDING, BUT NOT
 * LIMITED TO, THE IMPLIED WARRANTIES OF MERCHANTABILITY AND FITNESS
 * FOR A PARTICULAR PURPOSE ARE DISCLAIMED. IN NO EVENT SHALL THE
 * COPYRIGHT OWNER OR CONTRIBUTORS BE LIABLE FOR ANY DIRECT, INDIRECT,
 * INCIDENTAL, SPECIAL, EXEMPLARY, OR CONSEQUENTIAL DAMAGES (INCLUDING,
 * BUT NOT LIMITED TO, PROCUREMENT OF SUBSTITUTE GOODS OR SERVICES; LOSS
 * OF USE, DATA, OR PROFITS; OR BUSINESS INTERRUPTION) HOWEVER CAUSED
 * AND ON ANY THEORY OF LIABILITY, WHETHER IN CONTRACT, STRICT
 * LIABILITY, OR TORT (INCLUDING NEGLIGENCE OR OTHERWISE) ARISING IN
 * ANY WAY OUT OF THE USE OF THIS SOFTWARE, EVEN IF ADVISED OF THE
 * POSSIBILITY OF SUCH DAMAGE.
 *
 ****************************************************************************/

/**
 * @file mavlink_messages.cpp
 * MAVLink 1.0 message formatters implementation.
 *
 * @author Lorenz Meier <lm@inf.ethz.ch>
 * @author Anton Babushkin <anton.babushkin@me.com>
 */

#include <stdio.h>
#include <commander/px4_custom_mode.h>
#include <lib/geo/geo.h>

#include <uORB/uORB.h>
#include <uORB/topics/sensor_combined.h>
#include <uORB/topics/rc_channels.h>
#include <uORB/topics/vehicle_attitude.h>
#include <uORB/topics/vehicle_gps_position.h>
#include <uORB/topics/vehicle_global_position.h>
#include <uORB/topics/vehicle_local_position.h>
#include <uORB/topics/home_position.h>
#include <uORB/topics/vehicle_status.h>
#include <uORB/topics/offboard_control_setpoint.h>
#include <uORB/topics/vehicle_command.h>
#include <uORB/topics/vehicle_local_position_setpoint.h>
#include <uORB/topics/vehicle_vicon_position.h>
#include <uORB/topics/vehicle_attitude_setpoint.h>
#include <uORB/topics/vehicle_rates_setpoint.h>
#include <uORB/topics/position_setpoint_triplet.h>
#include <uORB/topics/optical_flow.h>
#include <uORB/topics/actuator_outputs.h>
#include <uORB/topics/actuator_controls_effective.h>
#include <uORB/topics/actuator_controls.h>
#include <uORB/topics/actuator_armed.h>
#include <uORB/topics/manual_control_setpoint.h>
#include <uORB/topics/telemetry_status.h>
#include <uORB/topics/debug_key_value.h>
#include <uORB/topics/airspeed.h>
#include <uORB/topics/battery_status.h>
#include <uORB/topics/navigation_capabilities.h>
#include <drivers/drv_rc_input.h>

#include "mavlink_messages.h"


static uint16_t cm_uint16_from_m_float(float m);
static void get_mavlink_mode_state(struct vehicle_status_s *status, struct position_setpoint_triplet_s *pos_sp_triplet,
				   uint8_t *mavlink_state, uint8_t *mavlink_base_mode, uint32_t *mavlink_custom_mode);

uint16_t
cm_uint16_from_m_float(float m)
{
	if (m < 0.0f) {
		return 0;

	} else if (m > 655.35f) {
		return 65535;
	}

	return (uint16_t)(m * 100.0f);
}

void get_mavlink_mode_state(struct vehicle_status_s *status, struct position_setpoint_triplet_s *pos_sp_triplet,
			    uint8_t *mavlink_state, uint8_t *mavlink_base_mode, uint32_t *mavlink_custom_mode)
{
	*mavlink_state = 0;
	*mavlink_base_mode = 0;
	*mavlink_custom_mode = 0;

	/* HIL */
	if (status->hil_state == HIL_STATE_ON) {
		*mavlink_base_mode |= MAV_MODE_FLAG_HIL_ENABLED;
	}

	/* arming state */
	if (status->arming_state == ARMING_STATE_ARMED
	    || status->arming_state == ARMING_STATE_ARMED_ERROR) {
		*mavlink_base_mode |= MAV_MODE_FLAG_SAFETY_ARMED;
	}

	/* main state */
	*mavlink_base_mode |= MAV_MODE_FLAG_CUSTOM_MODE_ENABLED;

	union px4_custom_mode custom_mode;
	custom_mode.data = 0;

	if (pos_sp_triplet->nav_state == NAV_STATE_NONE) {
		/* use main state when navigator is not active */
		if (status->main_state == MAIN_STATE_MANUAL) {
			*mavlink_base_mode |= MAV_MODE_FLAG_MANUAL_INPUT_ENABLED | (status->is_rotary_wing ? MAV_MODE_FLAG_STABILIZE_ENABLED : 0);
			custom_mode.main_mode = PX4_CUSTOM_MAIN_MODE_MANUAL;

		} else if (status->main_state == MAIN_STATE_SEATBELT) {
			*mavlink_base_mode |= MAV_MODE_FLAG_MANUAL_INPUT_ENABLED | MAV_MODE_FLAG_STABILIZE_ENABLED;
			custom_mode.main_mode = PX4_CUSTOM_MAIN_MODE_SEATBELT;

		} else if (status->main_state == MAIN_STATE_EASY) {
			*mavlink_base_mode |= MAV_MODE_FLAG_MANUAL_INPUT_ENABLED | MAV_MODE_FLAG_STABILIZE_ENABLED | MAV_MODE_FLAG_GUIDED_ENABLED;
			custom_mode.main_mode = PX4_CUSTOM_MAIN_MODE_EASY;

		} else if (status->main_state == MAIN_STATE_AUTO) {
			*mavlink_base_mode |= MAV_MODE_FLAG_AUTO_ENABLED | MAV_MODE_FLAG_STABILIZE_ENABLED | MAV_MODE_FLAG_GUIDED_ENABLED;
			custom_mode.main_mode = PX4_CUSTOM_MAIN_MODE_AUTO;
			custom_mode.sub_mode = PX4_CUSTOM_SUB_MODE_AUTO_READY;
		}

	} else {
		/* use navigation state when navigator is active */
		*mavlink_base_mode |= MAV_MODE_FLAG_AUTO_ENABLED | MAV_MODE_FLAG_STABILIZE_ENABLED | MAV_MODE_FLAG_GUIDED_ENABLED;
		custom_mode.main_mode = PX4_CUSTOM_MAIN_MODE_AUTO;

		if (pos_sp_triplet->nav_state == NAV_STATE_READY) {
			custom_mode.sub_mode = PX4_CUSTOM_SUB_MODE_AUTO_READY;

		} else if (pos_sp_triplet->nav_state == NAV_STATE_LOITER) {
			custom_mode.sub_mode = PX4_CUSTOM_SUB_MODE_AUTO_LOITER;

		} else if (pos_sp_triplet->nav_state == NAV_STATE_MISSION) {
			custom_mode.sub_mode = PX4_CUSTOM_SUB_MODE_AUTO_MISSION;

		} else if (pos_sp_triplet->nav_state == NAV_STATE_RTL) {
			custom_mode.sub_mode = PX4_CUSTOM_SUB_MODE_AUTO_RTL;

		} else if (pos_sp_triplet->nav_state == NAV_STATE_LAND) {
			custom_mode.sub_mode = PX4_CUSTOM_SUB_MODE_AUTO_LAND;
		}
	}

	*mavlink_custom_mode = custom_mode.data;

	/* set system state */
	if (status->arming_state == ARMING_STATE_INIT
	    || status->arming_state == ARMING_STATE_IN_AIR_RESTORE
	    || status->arming_state == ARMING_STATE_STANDBY_ERROR) {	// TODO review
		*mavlink_state = MAV_STATE_UNINIT;

	} else if (status->arming_state == ARMING_STATE_ARMED) {
		*mavlink_state = MAV_STATE_ACTIVE;

	} else if (status->arming_state == ARMING_STATE_ARMED_ERROR) {
		*mavlink_state = MAV_STATE_CRITICAL;

	} else if (status->arming_state == ARMING_STATE_STANDBY) {
		*mavlink_state = MAV_STATE_STANDBY;

	} else if (status->arming_state == ARMING_STATE_REBOOT) {
		*mavlink_state = MAV_STATE_POWEROFF;

	} else {
		*mavlink_state = MAV_STATE_CRITICAL;
	}
}


class MavlinkStreamHeartbeat : public MavlinkStream
{
public:
	const char *get_name()
	{
		return "HEARTBEAT";
	}

	MavlinkStream *new_instance()
	{
		return new MavlinkStreamHeartbeat();
	}

private:
	MavlinkOrbSubscription *status_sub;
	struct vehicle_status_s *status;

	MavlinkOrbSubscription *pos_sp_triplet_sub;
	struct position_setpoint_triplet_s *pos_sp_triplet;

protected:
	void subscribe(Mavlink *mavlink)
	{
		status_sub = mavlink->add_orb_subscription(ORB_ID(vehicle_status));
		status = (struct vehicle_status_s *)status_sub->get_data();

		pos_sp_triplet_sub = mavlink->add_orb_subscription(ORB_ID(position_setpoint_triplet));
		pos_sp_triplet = (struct position_setpoint_triplet_s *)pos_sp_triplet_sub->get_data();
	}

	void send(const hrt_abstime t)
	{
		(void)status_sub->update(t);
		(void)pos_sp_triplet_sub->update(t);

		uint8_t mavlink_state = 0;
		uint8_t mavlink_base_mode = 0;
		uint32_t mavlink_custom_mode = 0;
		get_mavlink_mode_state(status, pos_sp_triplet, &mavlink_state, &mavlink_base_mode, &mavlink_custom_mode);

		mavlink_msg_heartbeat_send(_channel,
					   mavlink_system.type,
					   MAV_AUTOPILOT_PX4,
					   mavlink_base_mode,
					   mavlink_custom_mode,
					   mavlink_state);
	}
};


class MavlinkStreamSysStatus : public MavlinkStream
{
public:
	const char *get_name()
	{
		return "SYS_STATUS";
	}

	MavlinkStream *new_instance()
	{
		return new MavlinkStreamSysStatus();
	}

private:
	MavlinkOrbSubscription *status_sub;
	struct vehicle_status_s *status;

protected:
	void subscribe(Mavlink *mavlink)
	{
		status_sub = mavlink->add_orb_subscription(ORB_ID(vehicle_status));
		status = (struct vehicle_status_s *)status_sub->get_data();
	}

	void send(const hrt_abstime t)
	{
		if (status_sub->update(t)) {

			mavlink_msg_sys_status_send(_channel,
						    status->onboard_control_sensors_present,
						    status->onboard_control_sensors_enabled,
						    status->onboard_control_sensors_health,
						    status->load * 1000.0f,
						    status->battery_voltage * 1000.0f,
						    status->battery_current * 1000.0f,
						    status->battery_remaining,
						    status->drop_rate_comm,
						    status->errors_comm,
						    status->errors_count1,
						    status->errors_count2,
						    status->errors_count3,
						    status->errors_count4);
		}
	}
};


class MavlinkStreamHighresIMU : public MavlinkStream
{
public:
	MavlinkStreamHighresIMU() : MavlinkStream(), accel_timestamp(0), gyro_timestamp(0), mag_timestamp(0), baro_timestamp(0)
	{
	}

	const char *get_name()
	{
		return "HIGHRES_IMU";
	}

	MavlinkStream *new_instance()
	{
		return new MavlinkStreamHighresIMU();
	}

private:
	MavlinkOrbSubscription *sensor_sub;
	struct sensor_combined_s *sensor;

	uint64_t accel_timestamp;
	uint64_t gyro_timestamp;
	uint64_t mag_timestamp;
	uint64_t baro_timestamp;

protected:
	void subscribe(Mavlink *mavlink)
	{
		sensor_sub = mavlink->add_orb_subscription(ORB_ID(sensor_combined));
		sensor = (struct sensor_combined_s *)sensor_sub->get_data();
	}

	void send(const hrt_abstime t)
	{
		if (sensor_sub->update(t)) {

			uint16_t fields_updated = 0;

			if (accel_timestamp != sensor->accelerometer_timestamp) {
				/* mark first three dimensions as changed */
				fields_updated |= (1 << 0) | (1 << 1) | (1 << 2);
				accel_timestamp = sensor->accelerometer_timestamp;
			}

			if (gyro_timestamp != sensor->timestamp) {
				/* mark second group dimensions as changed */
				fields_updated |= (1 << 3) | (1 << 4) | (1 << 5);
				gyro_timestamp = sensor->timestamp;
			}

			if (mag_timestamp != sensor->magnetometer_timestamp) {
				/* mark third group dimensions as changed */
				fields_updated |= (1 << 6) | (1 << 7) | (1 << 8);
				mag_timestamp = sensor->magnetometer_timestamp;
			}

			if (baro_timestamp != sensor->baro_timestamp) {
				/* mark last group dimensions as changed */
				fields_updated |= (1 << 9) | (1 << 11) | (1 << 12);
				baro_timestamp = sensor->baro_timestamp;
			}

			mavlink_msg_highres_imu_send(_channel,
						     sensor->timestamp,
						     sensor->accelerometer_m_s2[0], sensor->accelerometer_m_s2[1], sensor->accelerometer_m_s2[2],
						     sensor->gyro_rad_s[0], sensor->gyro_rad_s[1], sensor->gyro_rad_s[2],
						     sensor->magnetometer_ga[0], sensor->magnetometer_ga[1], sensor->magnetometer_ga[2],
						     sensor->baro_pres_mbar, sensor->differential_pressure_pa,
						     sensor->baro_alt_meter, sensor->baro_temp_celcius,
						     fields_updated);
		}
	}
};


class MavlinkStreamAttitude : public MavlinkStream
{
public:
	const char *get_name()
	{
		return "ATTITUDE";
	}

	MavlinkStream *new_instance()
	{
		return new MavlinkStreamAttitude();
	}

private:
	MavlinkOrbSubscription *att_sub;
	struct vehicle_attitude_s *att;

protected:
	void subscribe(Mavlink *mavlink)
	{
		att_sub = mavlink->add_orb_subscription(ORB_ID(vehicle_attitude));
		att = (struct vehicle_attitude_s *)att_sub->get_data();
	}

	void send(const hrt_abstime t)
	{
		if (att_sub->update(t)) {

			mavlink_msg_attitude_send(_channel,
						  att->timestamp / 1000,
						  att->roll, att->pitch, att->yaw,
						  att->rollspeed, att->pitchspeed, att->yawspeed);
		}
	}
};


class MavlinkStreamAttitudeQuaternion : public MavlinkStream
{
public:
	const char *get_name()
	{
		return "ATTITUDE_QUATERNION";
	}

	MavlinkStream *new_instance()
	{
		return new MavlinkStreamAttitudeQuaternion();
	}

private:
	MavlinkOrbSubscription *att_sub;
	struct vehicle_attitude_s *att;

protected:
	void subscribe(Mavlink *mavlink)
	{
		att_sub = mavlink->add_orb_subscription(ORB_ID(vehicle_attitude));
		att = (struct vehicle_attitude_s *)att_sub->get_data();
	}

	void send(const hrt_abstime t)
	{
		if (att_sub->update(t)) {

			mavlink_msg_attitude_quaternion_send(_channel,
							     att->timestamp / 1000,
							     att->q[0],
							     att->q[1],
							     att->q[2],
							     att->q[3],
							     att->rollspeed,
							     att->pitchspeed,
							     att->yawspeed);
		}
	}
};


class MavlinkStreamVFRHUD : public MavlinkStream
{
public:
	const char *get_name()
	{
		return "VFR_HUD";
	}

	MavlinkStream *new_instance()
	{
		return new MavlinkStreamVFRHUD();
	}

private:
	MavlinkOrbSubscription *att_sub;
	struct vehicle_attitude_s *att;

	MavlinkOrbSubscription *pos_sub;
	struct vehicle_global_position_s *pos;

	MavlinkOrbSubscription *armed_sub;
	struct actuator_armed_s *armed;

	MavlinkOrbSubscription *act_sub;
	struct actuator_controls_s *act;

	MavlinkOrbSubscription *airspeed_sub;
	struct airspeed_s *airspeed;

protected:
	void subscribe(Mavlink *mavlink)
	{
		att_sub = mavlink->add_orb_subscription(ORB_ID(vehicle_attitude));
		att = (struct vehicle_attitude_s *)att_sub->get_data();

		pos_sub = mavlink->add_orb_subscription(ORB_ID(vehicle_global_position));
		pos = (struct vehicle_global_position_s *)pos_sub->get_data();

		armed_sub = mavlink->add_orb_subscription(ORB_ID(actuator_armed));
		armed = (struct actuator_armed_s *)armed_sub->get_data();

		act_sub = mavlink->add_orb_subscription(ORB_ID(actuator_controls_0));
		act = (struct actuator_controls_s *)act_sub->get_data();

		airspeed_sub = mavlink->add_orb_subscription(ORB_ID(airspeed));
		airspeed = (struct airspeed_s *)airspeed_sub->get_data();
	}

	void send(const hrt_abstime t)
	{
		bool updated = att_sub->update(t);
		updated |= pos_sub->update(t);
		updated |= armed_sub->update(t);
		updated |= act_sub->update(t);
		updated |= airspeed_sub->update(t);

		if (updated) {

			float groundspeed = sqrtf(pos->vel_n * pos->vel_n + pos->vel_e * pos->vel_e);
			uint16_t heading = _wrap_2pi(att->yaw) * M_RAD_TO_DEG_F;
			float throttle = armed->armed ? act->control[3] * 100.0f : 0.0f;

			mavlink_msg_vfr_hud_send(_channel,
						 airspeed->true_airspeed_m_s,
						 groundspeed,
						 heading,
						 throttle,
						 pos->alt,
						 -pos->vel_d);
		}
	}
};


class MavlinkStreamGPSRawInt : public MavlinkStream
{
public:
	const char *get_name()
	{
		return "GPS_RAW_INT";
	}

	MavlinkStream *new_instance()
	{
		return new MavlinkStreamGPSRawInt();
	}

private:
	MavlinkOrbSubscription *gps_sub;
	struct vehicle_gps_position_s *gps;

protected:
	void subscribe(Mavlink *mavlink)
	{
		gps_sub = mavlink->add_orb_subscription(ORB_ID(vehicle_gps_position));
		gps = (struct vehicle_gps_position_s *)gps_sub->get_data();
	}

	void send(const hrt_abstime t)
	{
		if (gps_sub->update(t)) {

			mavlink_msg_gps_raw_int_send(_channel,
						     gps->timestamp_position,
						     gps->fix_type,
						     gps->lat,
						     gps->lon,
						     gps->alt,
						     cm_uint16_from_m_float(gps->eph_m),
						     cm_uint16_from_m_float(gps->epv_m),
						     gps->vel_m_s * 100.0f,
						     _wrap_2pi(gps->cog_rad) * M_RAD_TO_DEG_F * 1e2f,
						     gps->satellites_visible);
		}
	}
};


class MavlinkStreamGlobalPositionInt : public MavlinkStream
{
public:
	const char *get_name()
	{
		return "GLOBAL_POSITION_INT";
	}

	MavlinkStream *new_instance()
	{
		return new MavlinkStreamGlobalPositionInt();
	}

private:
	MavlinkOrbSubscription *pos_sub;
	struct vehicle_global_position_s *pos;

	MavlinkOrbSubscription *home_sub;
	struct home_position_s *home;

protected:
	void subscribe(Mavlink *mavlink)
	{
		pos_sub = mavlink->add_orb_subscription(ORB_ID(vehicle_global_position));
		pos = (struct vehicle_global_position_s *)pos_sub->get_data();

		home_sub = mavlink->add_orb_subscription(ORB_ID(home_position));
		home = (struct home_position_s *)home_sub->get_data();
	}

	void send(const hrt_abstime t)
	{
		bool updated = pos_sub->update(t);
		updated |= home_sub->update(t);

		if (updated) {
			mavlink_msg_global_position_int_send(_channel,
						     pos->timestamp / 1000,
						     pos->lat * 1e7,
						     pos->lon * 1e7,
						     pos->alt * 1000.0f,
						     (pos->alt - home->alt) * 1000.0f,
						     pos->vel_n * 100.0f,
						     pos->vel_e * 100.0f,
						     pos->vel_d * 100.0f,
						     _wrap_2pi(pos->yaw) * M_RAD_TO_DEG_F * 100.0f);
		}
	}
};


class MavlinkStreamLocalPositionNED : public MavlinkStream
{
public:
	const char *get_name()
	{
		return "LOCAL_POSITION_NED";
	}

	MavlinkStream *new_instance()
	{
		return new MavlinkStreamLocalPositionNED();
	}

private:
	MavlinkOrbSubscription *pos_sub;
	struct vehicle_local_position_s *pos;

protected:
	void subscribe(Mavlink *mavlink)
	{
		pos_sub = mavlink->add_orb_subscription(ORB_ID(vehicle_local_position));
		pos = (struct vehicle_local_position_s *)pos_sub->get_data();
	}

	void send(const hrt_abstime t)
	{
		if (pos_sub->update(t)) {

			mavlink_msg_local_position_ned_send(_channel,
							    pos->timestamp / 1000,
							    pos->x,
							    pos->y,
							    pos->z,
							    pos->vx,
							    pos->vy,
							    pos->vz);
		}
	}
};


class MavlinkStreamGPSGlobalOrigin : public MavlinkStream
{
public:
	const char *get_name()
	{
		return "GPS_GLOBAL_ORIGIN";
	}

	MavlinkStream *new_instance()
	{
		return new MavlinkStreamGPSGlobalOrigin();
	}

private:
	MavlinkOrbSubscription *home_sub;
	struct home_position_s *home;

protected:
	void subscribe(Mavlink *mavlink)
	{
		home_sub = mavlink->add_orb_subscription(ORB_ID(home_position));
		home = (struct home_position_s *)home_sub->get_data();
	}

	void send(const hrt_abstime t)
	{

		/* we're sending the GPS home periodically to ensure the
		 * the GCS does pick it up at one point */
		if (home_sub->is_published()) {
			home_sub->update(t);

			mavlink_msg_gps_global_origin_send(_channel,
							   (int32_t)(home->lat * 1e7),
							   (int32_t)(home->lon * 1e7),
							   (int32_t)(home->alt) * 1000.0f);
		}
	}
};


class MavlinkStreamServoOutputRaw : public MavlinkStream
{
public:
	MavlinkStreamServoOutputRaw(unsigned int n) : MavlinkStream(), _n(n)
	{
		sprintf(_name, "SERVO_OUTPUT_RAW_%d", _n);
	}

	const char *get_name()
	{
		return _name;
	}

	MavlinkStream *new_instance()
	{
		return new MavlinkStreamServoOutputRaw(_n);
	}

private:
	MavlinkOrbSubscription *act_sub;
	struct actuator_outputs_s *act;

	char _name[20];
	unsigned int _n;

protected:
	void subscribe(Mavlink *mavlink)
	{
		orb_id_t act_topics[] = {
			ORB_ID(actuator_outputs_0),
			ORB_ID(actuator_outputs_1),
			ORB_ID(actuator_outputs_2),
			ORB_ID(actuator_outputs_3)
		};

		act_sub = mavlink->add_orb_subscription(act_topics[_n]);
		act = (struct actuator_outputs_s *)act_sub->get_data();
	}

	void send(const hrt_abstime t)
	{
		if (act_sub->update(t)) {

			mavlink_msg_servo_output_raw_send(_channel,
							  act->timestamp / 1000,
							  _n,
							  act->output[0],
							  act->output[1],
							  act->output[2],
							  act->output[3],
							  act->output[4],
							  act->output[5],
							  act->output[6],
							  act->output[7]);
		}
	}
};


class MavlinkStreamHILControls : public MavlinkStream
{
public:
	const char *get_name()
	{
		return "HIL_CONTROLS";
	}

	MavlinkStream *new_instance()
	{
		return new MavlinkStreamHILControls();
	}

private:
	MavlinkOrbSubscription *status_sub;
	struct vehicle_status_s *status;

	MavlinkOrbSubscription *pos_sp_triplet_sub;
	struct position_setpoint_triplet_s *pos_sp_triplet;

	MavlinkOrbSubscription *act_sub;
	struct actuator_outputs_s *act;

protected:
	void subscribe(Mavlink *mavlink)
	{
		status_sub = mavlink->add_orb_subscription(ORB_ID(vehicle_status));
		status = (struct vehicle_status_s *)status_sub->get_data();

		pos_sp_triplet_sub = mavlink->add_orb_subscription(ORB_ID(position_setpoint_triplet));
		pos_sp_triplet = (struct position_setpoint_triplet_s *)pos_sp_triplet_sub->get_data();

		act_sub = mavlink->add_orb_subscription(ORB_ID(actuator_outputs_0));
		act = (struct actuator_outputs_s *)act_sub->get_data();
	}

	void send(const hrt_abstime t)
	{
		bool updated = status_sub->update(t);
		updated |= pos_sp_triplet_sub->update(t);
		updated |= act_sub->update(t);

		if (updated) {

			/* translate the current syste state to mavlink state and mode */
			uint8_t mavlink_state;
			uint8_t mavlink_base_mode;
			uint32_t mavlink_custom_mode;
			get_mavlink_mode_state(status, pos_sp_triplet, &mavlink_state, &mavlink_base_mode, &mavlink_custom_mode);

			/* set number of valid outputs depending on vehicle type */
			unsigned n;

			switch (mavlink_system.type) {
			case MAV_TYPE_QUADROTOR:
				n = 4;
				break;

			case MAV_TYPE_HEXAROTOR:
				n = 6;
				break;

			default:
				n = 8;
				break;
			}

			/* scale / assign outputs depending on system type */
			float out[8];

			for (unsigned i = 0; i < 8; i++) {
				if (i < n) {
					if (mavlink_base_mode & MAV_MODE_FLAG_SAFETY_ARMED) {
						/* scale fake PWM out 900..1200 us to 0..1*/
						out[i] = (act->output[i] - 900.0f) / 1200.0f;

					} else {
						/* send 0 when disarmed */
						out[i] = 0.0f;
					}

				} else {
					out[i] = -1.0f;
				}
			}

			mavlink_msg_hil_controls_send(_channel,
						      hrt_absolute_time(),
						      out[0], out[1], out[2], out[3], out[4], out[5], out[6], out[7],
						      mavlink_base_mode,
						      0);
		}
	}
};


class MavlinkStreamGlobalPositionSetpointInt : public MavlinkStream
{
public:
	const char *get_name()
	{
		return "GLOBAL_POSITION_SETPOINT_INT";
	}

	MavlinkStream *new_instance()
	{
		return new MavlinkStreamGlobalPositionSetpointInt();
	}

private:
	MavlinkOrbSubscription *pos_sp_triplet_sub;
	struct position_setpoint_triplet_s *pos_sp_triplet;

protected:
	void subscribe(Mavlink *mavlink)
	{
		pos_sp_triplet_sub = mavlink->add_orb_subscription(ORB_ID(position_setpoint_triplet));
		pos_sp_triplet = (struct position_setpoint_triplet_s *)pos_sp_triplet_sub->get_data();
	}

	void send(const hrt_abstime t)
	{
		if (pos_sp_triplet_sub->update(t)) {

			mavlink_msg_global_position_setpoint_int_send(_channel,
					MAV_FRAME_GLOBAL,
					(int32_t)(pos_sp_triplet->current.lat * 1e7),
					(int32_t)(pos_sp_triplet->current.lon * 1e7),
					(int32_t)(pos_sp_triplet->current.alt * 1000),
					(int16_t)(pos_sp_triplet->current.yaw * M_RAD_TO_DEG_F * 100.0f));
		}
	}
};


class MavlinkStreamLocalPositionSetpoint : public MavlinkStream
{
public:
	const char *get_name()
	{
		return "LOCAL_POSITION_SETPOINT";
	}

	MavlinkStream *new_instance()
	{
		return new MavlinkStreamLocalPositionSetpoint();
	}

private:
	MavlinkOrbSubscription *pos_sp_sub;
	struct vehicle_local_position_setpoint_s *pos_sp;

protected:
	void subscribe(Mavlink *mavlink)
	{
		pos_sp_sub = mavlink->add_orb_subscription(ORB_ID(vehicle_local_position_setpoint));
		pos_sp = (struct vehicle_local_position_setpoint_s *)pos_sp_sub->get_data();
	}

	void send(const hrt_abstime t)
	{
		pos_sp_sub->update(t);

		mavlink_msg_local_position_setpoint_send(_channel,
				MAV_FRAME_LOCAL_NED,
				pos_sp->x,
				pos_sp->y,
				pos_sp->z,
				pos_sp->yaw);
	}
};


class MavlinkStreamRollPitchYawThrustSetpoint : public MavlinkStream
{
public:
	const char *get_name()
	{
		return "ROLL_PITCH_YAW_THRUST_SETPOINT";
	}

	MavlinkStream *new_instance()
	{
		return new MavlinkStreamRollPitchYawThrustSetpoint();
	}

private:
	MavlinkOrbSubscription *att_sp_sub;
	struct vehicle_attitude_setpoint_s *att_sp;

protected:
	void subscribe(Mavlink *mavlink)
	{
		att_sp_sub = mavlink->add_orb_subscription(ORB_ID(vehicle_attitude_setpoint));
		att_sp = (struct vehicle_attitude_setpoint_s *)att_sp_sub->get_data();
	}

	void send(const hrt_abstime t)
	{
		if (att_sp_sub->update(t)) {

			mavlink_msg_roll_pitch_yaw_thrust_setpoint_send(_channel,
					att_sp->timestamp / 1000,
					att_sp->roll_body,
					att_sp->pitch_body,
					att_sp->yaw_body,
					att_sp->thrust);
		}
	}
};


class MavlinkStreamRollPitchYawRatesThrustSetpoint : public MavlinkStream
{
public:
	const char *get_name()
	{
		return "ROLL_PITCH_YAW_RATES_THRUST_SETPOINT";
	}

	MavlinkStream *new_instance()
	{
		return new MavlinkStreamRollPitchYawRatesThrustSetpoint();
	}

private:
	MavlinkOrbSubscription *att_rates_sp_sub;
	struct vehicle_rates_setpoint_s *att_rates_sp;

protected:
	void subscribe(Mavlink *mavlink)
	{
		att_rates_sp_sub = mavlink->add_orb_subscription(ORB_ID(vehicle_rates_setpoint));
		att_rates_sp = (struct vehicle_rates_setpoint_s *)att_rates_sp_sub->get_data();
	}

	void send(const hrt_abstime t)
	{
		if (att_rates_sp_sub->update(t)) {

			mavlink_msg_roll_pitch_yaw_rates_thrust_setpoint_send(_channel,
					att_rates_sp->timestamp / 1000,
					att_rates_sp->roll,
					att_rates_sp->pitch,
					att_rates_sp->yaw,
					att_rates_sp->thrust);
		}
	}
};


class MavlinkStreamRCChannelsRaw : public MavlinkStream
{
public:
	const char *get_name()
	{
		return "RC_CHANNELS_RAW";
	}

	MavlinkStream *new_instance()
	{
		return new MavlinkStreamRCChannelsRaw();
	}

private:
	MavlinkOrbSubscription *rc_sub;
	struct rc_input_values *rc;

protected:
	void subscribe(Mavlink *mavlink)
	{
		rc_sub = mavlink->add_orb_subscription(ORB_ID(input_rc));
		rc = (struct rc_input_values *)rc_sub->get_data();
	}

	void send(const hrt_abstime t)
	{
		if (rc_sub->update(t)) {

			const unsigned port_width = 8;

			for (unsigned i = 0; (i * port_width) < rc->channel_count; i++) {
				/* Channels are sent in MAVLink main loop at a fixed interval */
				mavlink_msg_rc_channels_raw_send(_channel,
								 rc->timestamp_publication / 1000,
								 i,
								 (rc->channel_count > (i * port_width) + 0) ? rc->values[(i * port_width) + 0] : UINT16_MAX,
								 (rc->channel_count > (i * port_width) + 1) ? rc->values[(i * port_width) + 1] : UINT16_MAX,
								 (rc->channel_count > (i * port_width) + 2) ? rc->values[(i * port_width) + 2] : UINT16_MAX,
								 (rc->channel_count > (i * port_width) + 3) ? rc->values[(i * port_width) + 3] : UINT16_MAX,
								 (rc->channel_count > (i * port_width) + 4) ? rc->values[(i * port_width) + 4] : UINT16_MAX,
								 (rc->channel_count > (i * port_width) + 5) ? rc->values[(i * port_width) + 5] : UINT16_MAX,
								 (rc->channel_count > (i * port_width) + 6) ? rc->values[(i * port_width) + 6] : UINT16_MAX,
								 (rc->channel_count > (i * port_width) + 7) ? rc->values[(i * port_width) + 7] : UINT16_MAX,
								 rc->rssi);
			}
		}
	}
};


class MavlinkStreamManualControl : public MavlinkStream
{
public:
	const char *get_name()
	{
		return "MANUAL_CONTROL";
	}

	MavlinkStream *new_instance()
	{
		return new MavlinkStreamManualControl();
	}

private:
	MavlinkOrbSubscription *manual_sub;
	struct manual_control_setpoint_s *manual;

protected:
	void subscribe(Mavlink *mavlink)
	{
		manual_sub = mavlink->add_orb_subscription(ORB_ID(manual_control_setpoint));
		manual = (struct manual_control_setpoint_s *)manual_sub->get_data();
	}

	void send(const hrt_abstime t)
	{
		if (manual_sub->update(t)) {

			mavlink_msg_manual_control_send(_channel,
							mavlink_system.sysid,
							manual->roll * 1000,
							manual->pitch * 1000,
							manual->yaw * 1000,
							manual->throttle * 1000,
							0);
		}
	}
};


class MavlinkStreamOpticalFlow : public MavlinkStream
{
public:
	const char *get_name()
	{
		return "OPTICAL_FLOW";
	}

	MavlinkStream *new_instance()
	{
		return new MavlinkStreamOpticalFlow();
	}

private:
	MavlinkOrbSubscription *flow_sub;
	struct optical_flow_s *flow;

protected:
	void subscribe(Mavlink *mavlink)
	{
		flow_sub = mavlink->add_orb_subscription(ORB_ID(optical_flow));
		flow = (struct optical_flow_s *)flow_sub->get_data();
	}

	void send(const hrt_abstime t)
	{
		if (flow_sub->update(t)) {

			mavlink_msg_optical_flow_send(_channel,
						      flow->timestamp,
						      flow->sensor_id,
						      flow->flow_raw_x, flow->flow_raw_y,
						      flow->flow_comp_x_m, flow->flow_comp_y_m,
						      flow->quality,
						      flow->ground_distance_m);
		}
	}
};

<<<<<<< HEAD
class MavlinkStreamCameraCapture : public MavlinkStream
=======
class MavlinkStreamAttitudeControls : public MavlinkStream
>>>>>>> ca2514b8
{
public:
	const char *get_name()
	{
<<<<<<< HEAD
		return "CAMERA_CAPTURE";
=======
		return "ATTITUDE_CONTROLS";
>>>>>>> ca2514b8
	}

	MavlinkStream *new_instance()
	{
<<<<<<< HEAD
		return new MavlinkStreamCameraCapture();
	}

private:
	MavlinkOrbSubscription *status_sub;
	struct vehicle_status_s *status;
=======
		return new MavlinkStreamAttitudeControls();
	}

private:
	MavlinkOrbSubscription *att_ctrl_sub;
	struct actuator_controls_s *att_ctrl;
>>>>>>> ca2514b8

protected:
	void subscribe(Mavlink *mavlink)
	{
<<<<<<< HEAD
		status_sub = mavlink->add_orb_subscription(ORB_ID(vehicle_status));
		status = (struct vehicle_status_s *)status_sub->get_data();


=======
		att_ctrl_sub = mavlink->add_orb_subscription(ORB_ID_VEHICLE_ATTITUDE_CONTROLS);
		att_ctrl = (struct actuator_controls_s *)att_ctrl_sub->get_data();
	}

	void send(const hrt_abstime t)
	{
		if (att_ctrl_sub->update(t)) {

		// send, add spaces so that string buffer is at least 10 chars long
		mavlink_msg_named_value_float_send(_channel,
						   att_ctrl->timestamp / 1000,
						   "rll ctrl    ",
						   att_ctrl->control[0]);
		mavlink_msg_named_value_float_send(_channel,
						   att_ctrl->timestamp / 1000,
						   "ptch ctrl    ",
						   att_ctrl->control[1]);
		mavlink_msg_named_value_float_send(_channel,
						   att_ctrl->timestamp / 1000,
						   "yaw ctrl     ",
						   att_ctrl->control[2]);
		mavlink_msg_named_value_float_send(_channel,
						   att_ctrl->timestamp / 1000,
						   "thr ctrl     ",
						   att_ctrl->control[3]);
		}
	}
};

class MavlinkStreamNamedValueFloat : public MavlinkStream
{
public:
	const char *get_name()
	{
		return "NAMED_VALUE_FLOAT";
	}

	MavlinkStream *new_instance()
	{
		return new MavlinkStreamNamedValueFloat();
	}

private:
	MavlinkOrbSubscription *debug_sub;
	struct debug_key_value_s *debug;

protected:
	void subscribe(Mavlink *mavlink)
	{
		debug_sub = mavlink->add_orb_subscription(ORB_ID(debug_key_value));
		debug = (struct debug_key_value_s *)debug_sub->get_data();
>>>>>>> ca2514b8
	}

	void send(const hrt_abstime t)
	{
<<<<<<< HEAD
		(void)status_sub->update(t);

		if (status->arming_state == ARMING_STATE_ARMED
		 || status->arming_state == ARMING_STATE_ARMED_ERROR) {

			/* send camera capture on */
			mavlink_msg_command_long_send(_channel, 42, 30, MAV_CMD_DO_CONTROL_VIDEO, 0, 0, 0, 0, 1, 0, 0, 0);
		} else {
			/* send camera capture off */
			mavlink_msg_command_long_send(_channel, 42, 30, MAV_CMD_DO_CONTROL_VIDEO, 0, 0, 0, 0, 0, 0, 0, 0);
		}
	}
};

=======
		if (debug_sub->update(t)) {

			// Enforce null termination
			debug->key[sizeof(debug->key) - 1] = '\0';

			mavlink_msg_named_value_float_send(_channel,
							   debug->timestamp_ms,
							   debug->key,
							   debug->value);
		}
	}
};
>>>>>>> ca2514b8

MavlinkStream *streams_list[] = {
	new MavlinkStreamHeartbeat(),
	new MavlinkStreamSysStatus(),
	new MavlinkStreamHighresIMU(),
	new MavlinkStreamAttitude(),
	new MavlinkStreamAttitudeQuaternion(),
	new MavlinkStreamVFRHUD(),
	new MavlinkStreamGPSRawInt(),
	new MavlinkStreamGlobalPositionInt(),
	new MavlinkStreamLocalPositionNED(),
	new MavlinkStreamGPSGlobalOrigin(),
	new MavlinkStreamServoOutputRaw(0),
	new MavlinkStreamServoOutputRaw(1),
	new MavlinkStreamServoOutputRaw(2),
	new MavlinkStreamServoOutputRaw(3),
	new MavlinkStreamHILControls(),
	new MavlinkStreamGlobalPositionSetpointInt(),
	new MavlinkStreamLocalPositionSetpoint(),
	new MavlinkStreamRollPitchYawThrustSetpoint(),
	new MavlinkStreamRollPitchYawRatesThrustSetpoint(),
	new MavlinkStreamRCChannelsRaw(),
	new MavlinkStreamManualControl(),
	new MavlinkStreamOpticalFlow(),
<<<<<<< HEAD
	new MavlinkStreamCameraCapture(),
=======
	new MavlinkStreamAttitudeControls(),
	new MavlinkStreamNamedValueFloat(),
>>>>>>> ca2514b8
	nullptr
};<|MERGE_RESOLUTION|>--- conflicted
+++ resolved
@@ -230,6 +230,7 @@
 					   mavlink_base_mode,
 					   mavlink_custom_mode,
 					   mavlink_state);
+
 	}
 };
 
@@ -1126,49 +1127,26 @@
 	}
 };
 
-<<<<<<< HEAD
-class MavlinkStreamCameraCapture : public MavlinkStream
-=======
 class MavlinkStreamAttitudeControls : public MavlinkStream
->>>>>>> ca2514b8
-{
-public:
-	const char *get_name()
-	{
-<<<<<<< HEAD
-		return "CAMERA_CAPTURE";
-=======
+{
+public:
+	const char *get_name()
+	{
 		return "ATTITUDE_CONTROLS";
->>>>>>> ca2514b8
-	}
-
-	MavlinkStream *new_instance()
-	{
-<<<<<<< HEAD
-		return new MavlinkStreamCameraCapture();
-	}
-
-private:
-	MavlinkOrbSubscription *status_sub;
-	struct vehicle_status_s *status;
-=======
+	}
+
+	MavlinkStream *new_instance()
+	{
 		return new MavlinkStreamAttitudeControls();
 	}
 
 private:
 	MavlinkOrbSubscription *att_ctrl_sub;
 	struct actuator_controls_s *att_ctrl;
->>>>>>> ca2514b8
-
-protected:
-	void subscribe(Mavlink *mavlink)
-	{
-<<<<<<< HEAD
-		status_sub = mavlink->add_orb_subscription(ORB_ID(vehicle_status));
-		status = (struct vehicle_status_s *)status_sub->get_data();
-
-
-=======
+
+protected:
+	void subscribe(Mavlink *mavlink)
+	{
 		att_ctrl_sub = mavlink->add_orb_subscription(ORB_ID_VEHICLE_ATTITUDE_CONTROLS);
 		att_ctrl = (struct actuator_controls_s *)att_ctrl_sub->get_data();
 	}
@@ -1220,12 +1198,51 @@
 	{
 		debug_sub = mavlink->add_orb_subscription(ORB_ID(debug_key_value));
 		debug = (struct debug_key_value_s *)debug_sub->get_data();
->>>>>>> ca2514b8
-	}
-
-	void send(const hrt_abstime t)
-	{
-<<<<<<< HEAD
+	}
+
+	void send(const hrt_abstime t)
+	{
+		if (debug_sub->update(t)) {
+
+			// Enforce null termination
+			debug->key[sizeof(debug->key) - 1] = '\0';
+
+			mavlink_msg_named_value_float_send(_channel,
+							   debug->timestamp_ms,
+							   debug->key,
+							   debug->value);
+		}
+	}
+};
+
+class MavlinkStreamCameraCapture : public MavlinkStream
+{
+public:
+	const char *get_name()
+	{
+		return "CAMERA_CAPTURE";
+	}
+
+	MavlinkStream *new_instance()
+	{
+		return new MavlinkStreamCameraCapture();
+	}
+
+private:
+	MavlinkOrbSubscription *status_sub;
+	struct vehicle_status_s *status;
+
+protected:
+	void subscribe(Mavlink *mavlink)
+	{
+		status_sub = mavlink->add_orb_subscription(ORB_ID(vehicle_status));
+		status = (struct vehicle_status_s *)status_sub->get_data();
+
+
+	}
+
+	void send(const hrt_abstime t)
+	{
 		(void)status_sub->update(t);
 
 		if (status->arming_state == ARMING_STATE_ARMED
@@ -1239,21 +1256,6 @@
 		}
 	}
 };
-
-=======
-		if (debug_sub->update(t)) {
-
-			// Enforce null termination
-			debug->key[sizeof(debug->key) - 1] = '\0';
-
-			mavlink_msg_named_value_float_send(_channel,
-							   debug->timestamp_ms,
-							   debug->key,
-							   debug->value);
-		}
-	}
-};
->>>>>>> ca2514b8
 
 MavlinkStream *streams_list[] = {
 	new MavlinkStreamHeartbeat(),
@@ -1278,11 +1280,8 @@
 	new MavlinkStreamRCChannelsRaw(),
 	new MavlinkStreamManualControl(),
 	new MavlinkStreamOpticalFlow(),
-<<<<<<< HEAD
-	new MavlinkStreamCameraCapture(),
-=======
 	new MavlinkStreamAttitudeControls(),
 	new MavlinkStreamNamedValueFloat(),
->>>>>>> ca2514b8
+	new MavlinkStreamCameraCapture(),
 	nullptr
 };