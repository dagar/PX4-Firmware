/****************************************************************************
 *
 *   Copyright (c) 2015-2020 PX4 Development Team. All rights reserved.
 *
 * Redistribution and use in source and binary forms, with or without
 * modification, are permitted provided that the following conditions
 * are met:
 *
 * 1. Redistributions of source code must retain the above copyright
 *    notice, this list of conditions and the following disclaimer.
 * 2. Redistributions in binary form must reproduce the above copyright
 *    notice, this list of conditions and the following disclaimer in
 *    the documentation and/or other materials provided with the
 *    distribution.
 * 3. Neither the name PX4 nor the names of its contributors may be
 *    used to endorse or promote products derived from this software
 *    without specific prior written permission.
 *
 * THIS SOFTWARE IS PROVIDED BY THE COPYRIGHT HOLDERS AND CONTRIBUTORS
 * "AS IS" AND ANY EXPRESS OR IMPLIED WARRANTIES, INCLUDING, BUT NOT
 * LIMITED TO, THE IMPLIED WARRANTIES OF MERCHANTABILITY AND FITNESS
 * FOR A PARTICULAR PURPOSE ARE DISCLAIMED. IN NO EVENT SHALL THE
 * COPYRIGHT OWNER OR CONTRIBUTORS BE LIABLE FOR ANY DIRECT, INDIRECT,
 * INCIDENTAL, SPECIAL, EXEMPLARY, OR CONSEQUENTIAL DAMAGES (INCLUDING,
 * BUT NOT LIMITED TO, PROCUREMENT OF SUBSTITUTE GOODS OR SERVICES; LOSS
 * OF USE, DATA, OR PROFITS; OR BUSINESS INTERRUPTION) HOWEVER CAUSED
 * AND ON ANY THEORY OF LIABILITY, WHETHER IN CONTRACT, STRICT
 * LIABILITY, OR TORT (INCLUDING NEGLIGENCE OR OTHERWISE) ARISING IN
 * ANY WAY OUT OF THE USE OF THIS SOFTWARE, EVEN IF ADVISED OF THE
 * POSSIBILITY OF SUCH DAMAGE.
 *
 ****************************************************************************/

#include "EKF2.hpp"

using namespace time_literals;

using math::constrain;

pthread_mutex_t ekf2_module_mutex = PTHREAD_MUTEX_INITIALIZER;
static px4::atomic<EKF2 *> _objects[EKF2_MAX_INSTANCES] {};
#if !defined(CONSTRAINED_FLASH)
static px4::atomic<EKF2Selector *> _ekf2_selector {nullptr};
#endif // !CONSTRAINED_FLASH

EKF2::EKF2(int instance, const px4::wq_config_t &config, int imu, int mag, bool replay_mode):
	ModuleParams(nullptr),
	ScheduledWorkItem(MODULE_NAME, config),
	_replay_mode(replay_mode && instance < 0),
	_multi_mode(instance >= 0),
	_instance(math::constrain(instance, 0, EKF2_MAX_INSTANCES - 1)),
	_ekf_update_perf(perf_alloc(PC_ELAPSED, MODULE_NAME": update")),
	_attitude_pub(_multi_mode ? ORB_ID(estimator_attitude) : ORB_ID(vehicle_attitude)),
	_local_position_pub(_multi_mode ? ORB_ID(estimator_local_position) : ORB_ID(vehicle_local_position)),
	_global_position_pub(_multi_mode ? ORB_ID(estimator_global_position) : ORB_ID(vehicle_global_position)),
	_odometry_pub(_multi_mode ? ORB_ID(estimator_odometry) : ORB_ID(vehicle_odometry)),
	_visual_odometry_aligned_pub(_multi_mode ? ORB_ID(estimator_visual_odometry_aligned) :
				     ORB_ID(vehicle_visual_odometry_aligned)),
	_params(_ekf.getParamHandle()),
	_param_ekf2_min_obs_dt(_params->sensor_interval_min_ms),
	_param_ekf2_mag_delay(_params->mag_delay_ms),
	_param_ekf2_baro_delay(_params->baro_delay_ms),
	_param_ekf2_gps_delay(_params->gps_delay_ms),
	_param_ekf2_of_delay(_params->flow_delay_ms),
	_param_ekf2_rng_delay(_params->range_delay_ms),
	_param_ekf2_asp_delay(_params->airspeed_delay_ms),
	_param_ekf2_ev_delay(_params->ev_delay_ms),
	_param_ekf2_avel_delay(_params->auxvel_delay_ms),
	_param_ekf2_gyr_noise(_params->gyro_noise),
	_param_ekf2_acc_noise(_params->accel_noise),
	_param_ekf2_gyr_b_noise(_params->gyro_bias_p_noise),
	_param_ekf2_acc_b_noise(_params->accel_bias_p_noise),
	_param_ekf2_mag_e_noise(_params->mage_p_noise),
	_param_ekf2_mag_b_noise(_params->magb_p_noise),
	_param_ekf2_wind_noise(_params->wind_vel_p_noise),
	_param_ekf2_terr_noise(_params->terrain_p_noise),
	_param_ekf2_terr_grad(_params->terrain_gradient),
	_param_ekf2_gps_v_noise(_params->gps_vel_noise),
	_param_ekf2_gps_p_noise(_params->gps_pos_noise),
	_param_ekf2_noaid_noise(_params->pos_noaid_noise),
	_param_ekf2_baro_noise(_params->baro_noise),
	_param_ekf2_baro_gate(_params->baro_innov_gate),
	_param_ekf2_gnd_eff_dz(_params->gnd_effect_deadzone),
	_param_ekf2_gnd_max_hgt(_params->gnd_effect_max_hgt),
	_param_ekf2_gps_p_gate(_params->gps_pos_innov_gate),
	_param_ekf2_gps_v_gate(_params->gps_vel_innov_gate),
	_param_ekf2_tas_gate(_params->tas_innov_gate),
	_param_ekf2_head_noise(_params->mag_heading_noise),
	_param_ekf2_mag_noise(_params->mag_noise),
	_param_ekf2_eas_noise(_params->eas_noise),
	_param_ekf2_beta_gate(_params->beta_innov_gate),
	_param_ekf2_beta_noise(_params->beta_noise),
	_param_ekf2_mag_decl(_params->mag_declination_deg),
	_param_ekf2_hdg_gate(_params->heading_innov_gate),
	_param_ekf2_mag_gate(_params->mag_innov_gate),
	_param_ekf2_decl_type(_params->mag_declination_source),
	_param_ekf2_mag_type(_params->mag_fusion_type),
	_param_ekf2_mag_acclim(_params->mag_acc_gate),
	_param_ekf2_mag_yawlim(_params->mag_yaw_rate_gate),
	_param_ekf2_gps_check(_params->gps_check_mask),
	_param_ekf2_req_eph(_params->req_hacc),
	_param_ekf2_req_epv(_params->req_vacc),
	_param_ekf2_req_sacc(_params->req_sacc),
	_param_ekf2_req_nsats(_params->req_nsats),
	_param_ekf2_req_pdop(_params->req_pdop),
	_param_ekf2_req_hdrift(_params->req_hdrift),
	_param_ekf2_req_vdrift(_params->req_vdrift),
	_param_ekf2_aid_mask(_params->fusion_mode),
	_param_ekf2_hgt_mode(_params->vdist_sensor_type),
	_param_ekf2_terr_mask(_params->terrain_fusion_mode),
	_param_ekf2_noaid_tout(_params->valid_timeout_max),
	_param_ekf2_rng_noise(_params->range_noise),
	_param_ekf2_rng_sfe(_params->range_noise_scaler),
	_param_ekf2_rng_gate(_params->range_innov_gate),
	_param_ekf2_min_rng(_params->rng_gnd_clearance),
	_param_ekf2_rng_pitch(_params->rng_sens_pitch),
	_param_ekf2_rng_aid(_params->range_aid),
	_param_ekf2_rng_a_vmax(_params->max_vel_for_range_aid),
	_param_ekf2_rng_a_hmax(_params->max_hagl_for_range_aid),
	_param_ekf2_rng_a_igate(_params->range_aid_innov_gate),
	_param_ekf2_evv_gate(_params->ev_vel_innov_gate),
	_param_ekf2_evp_gate(_params->ev_pos_innov_gate),
	_param_ekf2_of_n_min(_params->flow_noise),
	_param_ekf2_of_n_max(_params->flow_noise_qual_min),
	_param_ekf2_of_qmin(_params->flow_qual_min),
	_param_ekf2_of_gate(_params->flow_innov_gate),
	_param_ekf2_imu_pos_x(_params->imu_pos_body(0)),
	_param_ekf2_imu_pos_y(_params->imu_pos_body(1)),
	_param_ekf2_imu_pos_z(_params->imu_pos_body(2)),
	_param_ekf2_gps_pos_x(_params->gps_pos_body(0)),
	_param_ekf2_gps_pos_y(_params->gps_pos_body(1)),
	_param_ekf2_gps_pos_z(_params->gps_pos_body(2)),
	_param_ekf2_rng_pos_x(_params->rng_pos_body(0)),
	_param_ekf2_rng_pos_y(_params->rng_pos_body(1)),
	_param_ekf2_rng_pos_z(_params->rng_pos_body(2)),
	_param_ekf2_of_pos_x(_params->flow_pos_body(0)),
	_param_ekf2_of_pos_y(_params->flow_pos_body(1)),
	_param_ekf2_of_pos_z(_params->flow_pos_body(2)),
	_param_ekf2_ev_pos_x(_params->ev_pos_body(0)),
	_param_ekf2_ev_pos_y(_params->ev_pos_body(1)),
	_param_ekf2_ev_pos_z(_params->ev_pos_body(2)),
	_param_ekf2_tau_vel(_params->vel_Tau),
	_param_ekf2_tau_pos(_params->pos_Tau),
	_param_ekf2_gbias_init(_params->switch_on_gyro_bias),
	_param_ekf2_abias_init(_params->switch_on_accel_bias),
	_param_ekf2_angerr_init(_params->initial_tilt_err),
	_param_ekf2_abl_lim(_params->acc_bias_lim),
	_param_ekf2_abl_acclim(_params->acc_bias_learn_acc_lim),
	_param_ekf2_abl_gyrlim(_params->acc_bias_learn_gyr_lim),
	_param_ekf2_abl_tau(_params->acc_bias_learn_tc),
	_param_ekf2_drag_noise(_params->drag_noise),
	_param_ekf2_bcoef_x(_params->bcoef_x),
	_param_ekf2_bcoef_y(_params->bcoef_y),
	_param_ekf2_aspd_max(_params->max_correction_airspeed),
	_param_ekf2_pcoef_xp(_params->static_pressure_coef_xp),
	_param_ekf2_pcoef_xn(_params->static_pressure_coef_xn),
	_param_ekf2_pcoef_yp(_params->static_pressure_coef_yp),
	_param_ekf2_pcoef_yn(_params->static_pressure_coef_yn),
	_param_ekf2_pcoef_z(_params->static_pressure_coef_z),
	_param_ekf2_move_test(_params->is_moving_scaler),
	_param_ekf2_mag_check(_params->check_mag_strength),
	_param_ekf2_gsf_tas_default(_params->EKFGSF_tas_default)
{
	// initialise parameter cache
	updateParams();

	_ekf.set_min_required_gps_health_time(_param_ekf2_req_gps_h.get() * 1_s);

	// advertise immediately to ensure consistent uORB instance numbering
	_attitude_pub.advertise();
	_local_position_pub.advertise();
	_global_position_pub.advertise();
	_odometry_pub.advertise();
	_visual_odometry_aligned_pub.advertise();

	_ekf_gps_drift_pub.advertise();
	_estimator_innovation_test_ratios_pub.advertise();
	_estimator_innovation_variances_pub.advertise();
	_estimator_innovations_pub.advertise();
	_estimator_sensor_bias_pub.advertise();
	_estimator_states_pub.advertise();
	_estimator_status_pub.advertise();
	_wind_pub.advertise();
	_yaw_est_pub.advertise();

	if (_multi_mode) {
		_vehicle_imu_sub.ChangeInstance(imu);
		_magnetometer_sub.ChangeInstance(mag);

	} else {
		_ekf2_timestamps_pub.advertise();
	}
}

EKF2::~EKF2()
{
	if (!_multi_mode) {
		px4_lockstep_unregister_component(_lockstep_component);
	}

	perf_free(_ekf_update_perf);
}

int EKF2::print_status()
{
	PX4_INFO_RAW("ekf2:%d attitude: %d, local position: %d, global position: %d\n", _instance, _ekf.attitude_valid(),
		     _ekf.local_position_is_valid(), _ekf.global_position_is_valid());
	perf_print_counter(_ekf_update_perf);
	return 0;
}

template<typename Param>
void EKF2::update_mag_bias(Param &mag_bias_param, int axis_index)
{
	if (_valid_cal_available[axis_index]) {

		// calculate weighting using ratio of variances and update stored bias values
		const float weighting = constrain(_param_ekf2_magb_vref.get() / (_param_ekf2_magb_vref.get() +
						  _last_valid_variance[axis_index]), 0.0f, _param_ekf2_magb_k.get());
		const float mag_bias_saved = mag_bias_param.get();

		_last_valid_mag_cal[axis_index] = weighting * _last_valid_mag_cal[axis_index] + mag_bias_saved;

		mag_bias_param.set(_last_valid_mag_cal[axis_index]);

		// save new parameters unless in multi-instance mode
		if (!_multi_mode) {
			mag_bias_param.commit_no_notification();
		}

		_valid_cal_available[axis_index] = false;
	}
}

template<typename Param>
bool EKF2::update_mag_decl(Param &mag_decl_param)
{
	// update stored declination value
	float declination_deg;

	if (_ekf.get_mag_decl_deg(&declination_deg)) {
		mag_decl_param.set(declination_deg);

		if (!_multi_mode) {
			mag_decl_param.commit_no_notification();
		}

		return true;
	}

	return false;
}

void EKF2::Run()
{
	if (should_exit()) {
		_sensor_combined_sub.unregisterCallback();
		_vehicle_imu_sub.unregisterCallback();

		return;
	}

	if (!_callback_registered) {
		if (_multi_mode) {
			_callback_registered = _vehicle_imu_sub.registerCallback();

		} else {
			_callback_registered = _sensor_combined_sub.registerCallback();
		}

		if (!_callback_registered) {
			PX4_WARN("%d failed to register callback, retrying in 100 ms", _instance);
			ScheduleDelayed(100_ms);
			return;
		}
	}

	bool updated = false;
	imuSample imu_sample_new {};

	hrt_abstime imu_dt = 0; // for tracking time slip later

	if (_multi_mode) {
		vehicle_imu_s imu;
		updated = _vehicle_imu_sub.update(&imu);

		imu_sample_new.time_us = imu.timestamp_sample;
		imu_sample_new.delta_ang_dt = imu.delta_angle_dt * 1.e-6f;
		imu_sample_new.delta_ang = Vector3f{imu.delta_angle};
		imu_sample_new.delta_vel_dt = imu.delta_velocity_dt * 1.e-6f;
		imu_sample_new.delta_vel = Vector3f{imu.delta_velocity};

		if (imu.delta_velocity_clipping > 0) {
			imu_sample_new.delta_vel_clipping[0] = imu.delta_velocity_clipping & vehicle_imu_s::CLIPPING_X;
			imu_sample_new.delta_vel_clipping[1] = imu.delta_velocity_clipping & vehicle_imu_s::CLIPPING_Y;
			imu_sample_new.delta_vel_clipping[2] = imu.delta_velocity_clipping & vehicle_imu_s::CLIPPING_Z;
		}

		imu_dt = imu.delta_angle_dt;

		_estimator_status_pub.get().accel_device_id = imu.accel_device_id;
		_estimator_status_pub.get().gyro_device_id = imu.gyro_device_id;

	} else {
		sensor_combined_s sensor_combined;
		updated = _sensor_combined_sub.update(&sensor_combined);

		imu_sample_new.time_us = sensor_combined.timestamp;
		imu_sample_new.delta_ang_dt = sensor_combined.gyro_integral_dt * 1.e-6f;
		imu_sample_new.delta_ang = Vector3f{sensor_combined.gyro_rad} * imu_sample_new.delta_ang_dt;
		imu_sample_new.delta_vel_dt = sensor_combined.accelerometer_integral_dt * 1.e-6f;
		imu_sample_new.delta_vel = Vector3f{sensor_combined.accelerometer_m_s2} * imu_sample_new.delta_vel_dt;

		if (sensor_combined.accelerometer_clipping > 0) {
			imu_sample_new.delta_vel_clipping[0] = sensor_combined.accelerometer_clipping & sensor_combined_s::CLIPPING_X;
			imu_sample_new.delta_vel_clipping[1] = sensor_combined.accelerometer_clipping & sensor_combined_s::CLIPPING_Y;
			imu_sample_new.delta_vel_clipping[2] = sensor_combined.accelerometer_clipping & sensor_combined_s::CLIPPING_Z;
		}

		imu_dt = sensor_combined.gyro_integral_dt;
	}

	if (updated) {

		// check for parameter updates
		if (_parameter_update_sub.updated()) {
			// clear update
			parameter_update_s pupdate;
			_parameter_update_sub.copy(&pupdate);

			// update parameters from storage
			updateParams();
		}

		const hrt_abstime now = imu_sample_new.time_us;

		// ekf2_timestamps (using 0.1 ms relative timestamps)
		ekf2_timestamps_s ekf2_timestamps{};
		ekf2_timestamps.timestamp = now;

		ekf2_timestamps.airspeed_timestamp_rel = ekf2_timestamps_s::RELATIVE_TIMESTAMP_INVALID;
		ekf2_timestamps.distance_sensor_timestamp_rel = ekf2_timestamps_s::RELATIVE_TIMESTAMP_INVALID;
		ekf2_timestamps.optical_flow_timestamp_rel = ekf2_timestamps_s::RELATIVE_TIMESTAMP_INVALID;
		ekf2_timestamps.vehicle_air_data_timestamp_rel = ekf2_timestamps_s::RELATIVE_TIMESTAMP_INVALID;
		ekf2_timestamps.vehicle_magnetometer_timestamp_rel = ekf2_timestamps_s::RELATIVE_TIMESTAMP_INVALID;
		ekf2_timestamps.visual_odometry_timestamp_rel = ekf2_timestamps_s::RELATIVE_TIMESTAMP_INVALID;

		// update all other topics if they have new data
		if (_status_sub.update(&_vehicle_status)) {

			const bool is_fixed_wing = (_vehicle_status.vehicle_type == vehicle_status_s::VEHICLE_TYPE_FIXED_WING);

			// only fuse synthetic sideslip measurements if conditions are met
			_ekf.set_fuse_beta_flag(is_fixed_wing && (_param_ekf2_fuse_beta.get() == 1));

			// let the EKF know if the vehicle motion is that of a fixed wing (forward flight only relative to wind)
			_ekf.set_is_fixed_wing(is_fixed_wing);
		}

		// Always update sensor selction first time through if time stamp is non zero
		if (!_multi_mode && (_sensor_selection_sub.updated() || (_sensor_selection.timestamp == 0))) {
			const sensor_selection_s sensor_selection_prev = _sensor_selection;

			if (_sensor_selection_sub.copy(&_sensor_selection)) {
				if ((sensor_selection_prev.timestamp > 0) && (_sensor_selection.timestamp > sensor_selection_prev.timestamp)) {

					if (_sensor_selection.accel_device_id != sensor_selection_prev.accel_device_id) {
						_imu_bias_reset_request = true;
					}

					if (_sensor_selection.gyro_device_id != sensor_selection_prev.gyro_device_id) {
						_imu_bias_reset_request = true;
					}
				}

				_estimator_status_pub.get().accel_device_id = _sensor_selection.accel_device_id;
				_estimator_status_pub.get().gyro_device_id = _sensor_selection.gyro_device_id;
			}
		}

		// attempt reset until successful
		if (_imu_bias_reset_request) {
			_imu_bias_reset_request = !_ekf.reset_imu_bias();
		}

		// push imu data into estimator
		_ekf.setIMUData(imu_sample_new);

		// publish attitude immediately (uses quaternion from output predictor)
		publish_attitude(now);

		// read mag data
		if (_magnetometer_sub.updated()) {
			vehicle_magnetometer_s magnetometer;

			if (_magnetometer_sub.copy(&magnetometer)) {
				// Reset learned bias parameters if there has been a persistant change in magnetometer ID
				// Do not reset parmameters when armed to prevent potential time slips casued by parameter set
				// and notification events
				// Check if there has been a persistant change in magnetometer ID
				if (magnetometer.device_id != 0
				    && (magnetometer.device_id != (uint32_t)_param_ekf2_magbias_id.get())) {

					if (_invalid_mag_id_count < 200) {
						_invalid_mag_id_count++;
					}

				} else {
					if (_invalid_mag_id_count > 0) {
						_invalid_mag_id_count--;
					}
				}

				_estimator_status_pub.get().mag_device_id = magnetometer.device_id;

				if ((_vehicle_status.arming_state != vehicle_status_s::ARMING_STATE_ARMED) && (_invalid_mag_id_count > 100)) {
					// the sensor ID used for the last saved mag bias is not confirmed to be the same as the current sensor ID
					// this means we need to reset the learned bias values to zero
					_param_ekf2_magbias_x.set(0.f);
					_param_ekf2_magbias_y.set(0.f);
					_param_ekf2_magbias_z.set(0.f);
					_param_ekf2_magbias_id.set(magnetometer.device_id);

					if (!_multi_mode) {
						_param_ekf2_magbias_x.commit_no_notification();
						_param_ekf2_magbias_y.commit_no_notification();
						_param_ekf2_magbias_z.commit_no_notification();
						_param_ekf2_magbias_id.commit();
						PX4_INFO("Mag sensor ID changed to %i", _param_ekf2_magbias_id.get());
					}

					_invalid_mag_id_count = 0;
				}

				magSample mag_sample {};
				mag_sample.mag(0) = magnetometer.magnetometer_ga[0] - _param_ekf2_magbias_x.get();
				mag_sample.mag(1) = magnetometer.magnetometer_ga[1] - _param_ekf2_magbias_y.get();
				mag_sample.mag(2) = magnetometer.magnetometer_ga[2] - _param_ekf2_magbias_z.get();
				mag_sample.time_us = magnetometer.timestamp_sample;

				_ekf.setMagData(mag_sample);
				ekf2_timestamps.vehicle_magnetometer_timestamp_rel = (int16_t)((int64_t)magnetometer.timestamp / 100 -
						(int64_t)ekf2_timestamps.timestamp / 100);
			}
		}

		// read baro data
		if (_airdata_sub.updated()) {
			vehicle_air_data_s airdata;

			if (_airdata_sub.copy(&airdata)) {
				_ekf.set_air_density(airdata.rho);
				const baroSample baro_sample {airdata.baro_alt_meter, airdata.timestamp_sample};
				_ekf.setBaroData(baro_sample);
				ekf2_timestamps.vehicle_air_data_timestamp_rel = (int16_t)((int64_t)airdata.timestamp / 100 -
						(int64_t)ekf2_timestamps.timestamp / 100);

				_estimator_status_pub.get().baro_device_id = airdata.baro_device_id;
			}
		}

		if (_vehicle_gps_position_sub.updated()) {
			vehicle_gps_position_s gps;

			if (_vehicle_gps_position_sub.copy(&gps)) {
				gps_message gps_msg{};

				fillGpsMsgWithVehicleGpsPosData(gps_msg, gps);

				_ekf.setGpsData(gps_msg);

				_gps_time_usec = gps_msg.time_usec;
				_gps_alttitude_ellipsoid = gps.alt_ellipsoid;
			}
		}

		if (_airspeed_sub.updated()) {
			airspeed_s airspeed;

			if (_airspeed_sub.copy(&airspeed)) {
				// only set airspeed data if condition for airspeed fusion are met
				if ((_param_ekf2_arsp_thr.get() > FLT_EPSILON) && (airspeed.true_airspeed_m_s > _param_ekf2_arsp_thr.get())) {

					airspeedSample airspeed_sample {};
					airspeed_sample.time_us = airspeed.timestamp;
					airspeed_sample.eas2tas = airspeed.true_airspeed_m_s / airspeed.indicated_airspeed_m_s;
					airspeed_sample.true_airspeed = airspeed.true_airspeed_m_s;
					_ekf.setAirspeedData(airspeed_sample);
				}

				ekf2_timestamps.airspeed_timestamp_rel = (int16_t)((int64_t)airspeed.timestamp / 100 -
						(int64_t)ekf2_timestamps.timestamp / 100);
			}
		}

		if (_optical_flow_sub.updated()) {
			optical_flow_s optical_flow;

			if (_optical_flow_sub.copy(&optical_flow)) {
				flowSample flow {};
				// NOTE: the EKF uses the reverse sign convention to the flow sensor. EKF assumes positive LOS rate
				// is produced by a RH rotation of the image about the sensor axis.
				flow.flow_xy_rad(0) = -optical_flow.pixel_flow_x_integral;
				flow.flow_xy_rad(1) = -optical_flow.pixel_flow_y_integral;
				flow.gyro_xyz(0) = -optical_flow.gyro_x_rate_integral;
				flow.gyro_xyz(1) = -optical_flow.gyro_y_rate_integral;
				flow.gyro_xyz(2) = -optical_flow.gyro_z_rate_integral;
				flow.quality = optical_flow.quality;
				flow.dt = 1e-6f * (float)optical_flow.integration_timespan;
				flow.time_us = optical_flow.timestamp;

				if (PX4_ISFINITE(optical_flow.pixel_flow_y_integral) &&
				    PX4_ISFINITE(optical_flow.pixel_flow_x_integral) &&
				    flow.dt < 1) {

					_ekf.setOpticalFlowData(flow);
				}

				// Save sensor limits reported by the optical flow sensor
				_ekf.set_optical_flow_limits(optical_flow.max_flow_rate, optical_flow.min_ground_distance,
							     optical_flow.max_ground_distance);

				ekf2_timestamps.optical_flow_timestamp_rel = (int16_t)((int64_t)optical_flow.timestamp / 100 -
						(int64_t)ekf2_timestamps.timestamp / 100);
			}
		}

		if (_range_finder_sub_index >= 0) {

			if (_distance_sensor_subs[_range_finder_sub_index].updated()) {
				distance_sensor_s range_finder;

				if (_distance_sensor_subs[_range_finder_sub_index].copy(&range_finder)) {
					rangeSample range_sample {};
					range_sample.rng = range_finder.current_distance;
					range_sample.quality = range_finder.signal_quality;
					range_sample.time_us = range_finder.timestamp;
					_ekf.setRangeData(range_sample);

					// Save sensor limits reported by the rangefinder
					_ekf.set_rangefinder_limits(range_finder.min_distance, range_finder.max_distance);

					ekf2_timestamps.distance_sensor_timestamp_rel = (int16_t)((int64_t)range_finder.timestamp / 100 -
							(int64_t)ekf2_timestamps.timestamp / 100);
				}
			}

		} else {
			_range_finder_sub_index = getRangeSubIndex();
		}

		// get external vision data
		// if error estimates are unavailable, use parameter defined defaults
		new_ev_data_received = false;

		if (_ev_odom_sub.updated()) {
			new_ev_data_received = true;

			// copy both attitude & position, we need both to fill a single extVisionSample
			_ev_odom_sub.copy(&_ev_odom);

			extVisionSample ev_data {};

			// check for valid velocity data
			if (PX4_ISFINITE(_ev_odom.vx) && PX4_ISFINITE(_ev_odom.vy) && PX4_ISFINITE(_ev_odom.vz)) {
				ev_data.vel(0) = _ev_odom.vx;
				ev_data.vel(1) = _ev_odom.vy;
				ev_data.vel(2) = _ev_odom.vz;

				if (_ev_odom.velocity_frame == vehicle_odometry_s::BODY_FRAME_FRD) {
					ev_data.vel_frame = estimator::BODY_FRAME_FRD;

				} else {
					ev_data.vel_frame = estimator::LOCAL_FRAME_FRD;
				}

				// velocity measurement error from ev_data or parameters
				float param_evv_noise_var = sq(_param_ekf2_evv_noise.get());

				if (!_param_ekf2_ev_noise_md.get() && PX4_ISFINITE(_ev_odom.velocity_covariance[_ev_odom.COVARIANCE_MATRIX_VX_VARIANCE])
				    && PX4_ISFINITE(_ev_odom.velocity_covariance[_ev_odom.COVARIANCE_MATRIX_VY_VARIANCE])
				    && PX4_ISFINITE(_ev_odom.velocity_covariance[_ev_odom.COVARIANCE_MATRIX_VZ_VARIANCE])) {
					ev_data.velCov(0, 0) = _ev_odom.velocity_covariance[_ev_odom.COVARIANCE_MATRIX_VX_VARIANCE];
					ev_data.velCov(0, 1) = ev_data.velCov(1, 0) = _ev_odom.velocity_covariance[1];
					ev_data.velCov(0, 2) = ev_data.velCov(2, 0) = _ev_odom.velocity_covariance[2];
					ev_data.velCov(1, 1) = _ev_odom.velocity_covariance[_ev_odom.COVARIANCE_MATRIX_VY_VARIANCE];
					ev_data.velCov(1, 2) = ev_data.velCov(2, 1) = _ev_odom.velocity_covariance[7];
					ev_data.velCov(2, 2) = _ev_odom.velocity_covariance[_ev_odom.COVARIANCE_MATRIX_VZ_VARIANCE];

				} else {
					ev_data.velCov = matrix::eye<float, 3>() * param_evv_noise_var;
				}
			}

			// check for valid position data
			if (PX4_ISFINITE(_ev_odom.x) && PX4_ISFINITE(_ev_odom.y) && PX4_ISFINITE(_ev_odom.z)) {
				ev_data.pos(0) = _ev_odom.x;
				ev_data.pos(1) = _ev_odom.y;
				ev_data.pos(2) = _ev_odom.z;

				float param_evp_noise_var = sq(_param_ekf2_evp_noise.get());

				// position measurement error from ev_data or parameters
				if (!_param_ekf2_ev_noise_md.get() && PX4_ISFINITE(_ev_odom.pose_covariance[_ev_odom.COVARIANCE_MATRIX_X_VARIANCE])
				    && PX4_ISFINITE(_ev_odom.pose_covariance[_ev_odom.COVARIANCE_MATRIX_Y_VARIANCE])
				    && PX4_ISFINITE(_ev_odom.pose_covariance[_ev_odom.COVARIANCE_MATRIX_Z_VARIANCE])) {
					ev_data.posVar(0) = fmaxf(param_evp_noise_var, _ev_odom.pose_covariance[_ev_odom.COVARIANCE_MATRIX_X_VARIANCE]);
					ev_data.posVar(1) = fmaxf(param_evp_noise_var, _ev_odom.pose_covariance[_ev_odom.COVARIANCE_MATRIX_Y_VARIANCE]);
					ev_data.posVar(2) = fmaxf(param_evp_noise_var, _ev_odom.pose_covariance[_ev_odom.COVARIANCE_MATRIX_Z_VARIANCE]);

				} else {
					ev_data.posVar.setAll(param_evp_noise_var);
				}
			}

			// check for valid orientation data
			if (PX4_ISFINITE(_ev_odom.q[0])) {
				ev_data.quat = matrix::Quatf(_ev_odom.q);

				// orientation measurement error from ev_data or parameters
				float param_eva_noise_var = sq(_param_ekf2_eva_noise.get());

				if (!_param_ekf2_ev_noise_md.get() && PX4_ISFINITE(_ev_odom.pose_covariance[_ev_odom.COVARIANCE_MATRIX_YAW_VARIANCE])) {
					ev_data.angVar = fmaxf(param_eva_noise_var, _ev_odom.pose_covariance[_ev_odom.COVARIANCE_MATRIX_YAW_VARIANCE]);

				} else {
					ev_data.angVar = param_eva_noise_var;
				}
			}

			// use timestamp from external computer, clocks are synchronized when using MAVROS
			ev_data.time_us = _ev_odom.timestamp_sample;
			_ekf.setExtVisionData(ev_data);

			ekf2_timestamps.visual_odometry_timestamp_rel = (int16_t)((int64_t)_ev_odom.timestamp / 100 -
					(int64_t)ekf2_timestamps.timestamp / 100);
		}

		bool vehicle_land_detected_updated = _vehicle_land_detected_sub.updated();

		if (vehicle_land_detected_updated) {
			if (_vehicle_land_detected_sub.copy(&_vehicle_land_detected)) {
				_ekf.set_in_air_status(!_vehicle_land_detected.landed);
			}
		}

		// use the landing target pose estimate as another source of velocity data
		if (_landing_target_pose_sub.updated()) {
			landing_target_pose_s landing_target_pose;

			if (_landing_target_pose_sub.copy(&landing_target_pose)) {
				// we can only use the landing target if it has a fixed position and  a valid velocity estimate
				if (landing_target_pose.is_static && landing_target_pose.rel_vel_valid) {
					// velocity of vehicle relative to target has opposite sign to target relative to vehicle
					auxVelSample auxvel_sample {};
					auxvel_sample.vel = matrix::Vector3f{-landing_target_pose.vx_rel, -landing_target_pose.vy_rel, 0.0f};
					auxvel_sample.velVar = matrix::Vector3f{landing_target_pose.cov_vx_rel, landing_target_pose.cov_vy_rel, 0.0f};
					auxvel_sample.time_us = landing_target_pose.timestamp;
					_ekf.setAuxVelData(auxvel_sample);
				}
			}
		}

		// run the EKF update and output
		perf_begin(_ekf_update_perf);
		const bool ekf_updated = _ekf.update();
		perf_end(_ekf_update_perf);

		// integrate time to monitor time slippage
		if (_start_time_us == 0) {
			_start_time_us = now;
			_last_time_slip_us = 0;

		} else if (_start_time_us > 0) {
			_integrated_time_us += imu_dt;
			_last_time_slip_us = (now - _start_time_us) - _integrated_time_us;
		}

		if (ekf_updated) {

			filter_control_status_u control_status;
			_ekf.get_control_mode(&control_status.value);

			// only publish position after successful alignment
			if (control_status.flags.tilt_align) {
				// generate vehicle local position data
				vehicle_local_position_s &lpos = _local_position_pub.get();
				lpos.timestamp_sample = imu_sample_new.time_us;

				// Position of body origin in local NED frame
				const Vector3f position = _ekf.getPosition();
				const float lpos_x_prev = lpos.x;
				const float lpos_y_prev = lpos.y;
				lpos.x = position(0);
				lpos.y = position(1);
				lpos.z = position(2);

				// Velocity of body origin in local NED frame (m/s)
				const Vector3f velocity = _ekf.getVelocity();
				lpos.vx = velocity(0);
				lpos.vy = velocity(1);
				lpos.vz = velocity(2);

				// vertical position time derivative (m/s)
				lpos.z_deriv = _ekf.getVerticalPositionDerivative();

				// Acceleration of body origin in local frame
				Vector3f vel_deriv = _ekf.getVelocityDerivative();
				lpos.ax = vel_deriv(0);
				lpos.ay = vel_deriv(1);
				lpos.az = vel_deriv(2);

				// TODO: better status reporting
				lpos.xy_valid = _ekf.local_position_is_valid() && !_preflt_checker.hasHorizFailed();
				lpos.z_valid = !_preflt_checker.hasVertFailed();
				lpos.v_xy_valid = _ekf.local_position_is_valid() && !_preflt_checker.hasHorizFailed();
				lpos.v_z_valid = !_preflt_checker.hasVertFailed();

				// Position of local NED origin in GPS / WGS84 frame
				map_projection_reference_s ekf_origin;
				uint64_t origin_time;

				// true if position (x,y,z) has a valid WGS-84 global reference (ref_lat, ref_lon, alt)
				const bool ekf_origin_valid = _ekf.get_ekf_origin(&origin_time, &ekf_origin, &lpos.ref_alt);
				lpos.xy_global = ekf_origin_valid;
				lpos.z_global = ekf_origin_valid;

				if (ekf_origin_valid && (origin_time > lpos.ref_timestamp)) {
					lpos.ref_timestamp = origin_time;
					lpos.ref_lat = ekf_origin.lat_rad * 180.0 / M_PI; // Reference point latitude in degrees
					lpos.ref_lon = ekf_origin.lon_rad * 180.0 / M_PI; // Reference point longitude in degrees
				}

				// The rotation of the tangent plane vs. geographical north
				const matrix::Quatf q = _ekf.getQuaternion();

				matrix::Quatf delta_q_reset;
				_ekf.get_quat_reset(&delta_q_reset(0), &lpos.heading_reset_counter);

				lpos.heading = matrix::Eulerf(q).psi();
				lpos.delta_heading = matrix::Eulerf(delta_q_reset).psi();

				lpos.dist_bottom_valid = _ekf.get_terrain_valid();

				float terrain_vpos = _ekf.getTerrainVertPos();
				lpos.dist_bottom = terrain_vpos - lpos.z; // Distance to bottom surface (ground) in meters

				// constrain the distance to ground to _rng_gnd_clearance
				if (lpos.dist_bottom < _param_ekf2_min_rng.get()) {
					lpos.dist_bottom = _param_ekf2_min_rng.get();
				}

				if (!_had_valid_terrain) {
					_had_valid_terrain = lpos.dist_bottom_valid;
				}

				// only consider ground effect if compensation is configured and the vehicle is armed (props spinning)
				if (_param_ekf2_gnd_eff_dz.get() > 0.0f && (_vehicle_status.arming_state == vehicle_status_s::ARMING_STATE_ARMED)) {
					// set ground effect flag if vehicle is closer than a specified distance to the ground
					if (lpos.dist_bottom_valid) {
						_ekf.set_gnd_effect_flag(lpos.dist_bottom < _param_ekf2_gnd_max_hgt.get());

						// if we have no valid terrain estimate and never had one then use ground effect flag from land detector
						// _had_valid_terrain is used to make sure that we don't fall back to using this option
						// if we temporarily lose terrain data due to the distance sensor getting out of range

					} else if (vehicle_land_detected_updated && !_had_valid_terrain) {
						// update ground effect flag based on land detector state
						_ekf.set_gnd_effect_flag(_vehicle_land_detected.in_ground_effect);
					}

				} else {
					_ekf.set_gnd_effect_flag(false);
				}

				_ekf.get_ekf_lpos_accuracy(&lpos.eph, &lpos.epv);
				_ekf.get_ekf_vel_accuracy(&lpos.evh, &lpos.evv);

				// get state reset information of position and velocity
				_ekf.get_posD_reset(&lpos.delta_z, &lpos.z_reset_counter);
				_ekf.get_velD_reset(&lpos.delta_vz, &lpos.vz_reset_counter);
				_ekf.get_posNE_reset(&lpos.delta_xy[0], &lpos.xy_reset_counter);
				_ekf.get_velNE_reset(&lpos.delta_vxy[0], &lpos.vxy_reset_counter);

				// get control limit information
				_ekf.get_ekf_ctrl_limits(&lpos.vxy_max, &lpos.vz_max, &lpos.hagl_min, &lpos.hagl_max);

				// convert NaN to INFINITY
				if (!PX4_ISFINITE(lpos.vxy_max)) {
					lpos.vxy_max = INFINITY;
				}

				if (!PX4_ISFINITE(lpos.vz_max)) {
					lpos.vz_max = INFINITY;
				}

				if (!PX4_ISFINITE(lpos.hagl_min)) {
					lpos.hagl_min = INFINITY;
				}

				if (!PX4_ISFINITE(lpos.hagl_max)) {
					lpos.hagl_max = INFINITY;
				}

				// publish vehicle local position data
				lpos.timestamp = _replay_mode ? now : hrt_absolute_time();
				_local_position_pub.update();

<<<<<<< HEAD
				// publish vehicle odometry data
				odom.timestamp = _replay_mode ? now : hrt_absolute_time();
				_odometry_pub.publish(odom);
=======
				// publish vehicle_odometry
				publish_odometry(now, imu_sample_new, lpos);
>>>>>>> f1feaf45

				// publish external visual odometry after fixed frame alignment if new odometry is received
				if (new_ev_data_received) {
					const Quatf quat_ev2ekf = _ekf.getVisionAlignmentQuaternion(); // rotates from EV to EKF navigation frame
					const Dcmf ev_rot_mat(quat_ev2ekf);

					vehicle_odometry_s aligned_ev_odom = _ev_odom;

					// Rotate external position and velocity into EKF navigation frame
					const Vector3f aligned_pos = ev_rot_mat * Vector3f(_ev_odom.x, _ev_odom.y, _ev_odom.z);
					aligned_ev_odom.x = aligned_pos(0);
					aligned_ev_odom.y = aligned_pos(1);
					aligned_ev_odom.z = aligned_pos(2);

					switch (_ev_odom.velocity_frame) {
					case vehicle_odometry_s::BODY_FRAME_FRD: {
							const Vector3f aligned_vel = Dcmf(_ekf.getQuaternion()) *
										     Vector3f(_ev_odom.vx, _ev_odom.vy, _ev_odom.vz);
							aligned_ev_odom.vx = aligned_vel(0);
							aligned_ev_odom.vy = aligned_vel(1);
							aligned_ev_odom.vz = aligned_vel(2);
							break;
						}

					case vehicle_odometry_s::LOCAL_FRAME_FRD: {
							const Vector3f aligned_vel = ev_rot_mat *
										     Vector3f(_ev_odom.vx, _ev_odom.vy, _ev_odom.vz);
							aligned_ev_odom.vx = aligned_vel(0);
							aligned_ev_odom.vy = aligned_vel(1);
							aligned_ev_odom.vz = aligned_vel(2);
							break;
						}
					}

					aligned_ev_odom.velocity_frame = vehicle_odometry_s::LOCAL_FRAME_NED;

					// Compute orientation in EKF navigation frame
					Quatf ev_quat_aligned = quat_ev2ekf * matrix::Quatf(_ev_odom.q) ;
					ev_quat_aligned.normalize();

					ev_quat_aligned.copyTo(aligned_ev_odom.q);
					quat_ev2ekf.copyTo(aligned_ev_odom.q_offset);

					_visual_odometry_aligned_pub.publish(aligned_ev_odom);
				}

				if (_ekf.global_position_is_valid() && !_preflt_checker.hasFailed()) {
					// generate and publish global position data
					vehicle_global_position_s &global_pos = _global_position_pub.get();
					global_pos.timestamp_sample = imu_sample_new.time_us;

					if (fabsf(lpos_x_prev - lpos.x) > FLT_EPSILON || fabsf(lpos_y_prev - lpos.y) > FLT_EPSILON) {
						map_projection_reproject(&ekf_origin, lpos.x, lpos.y, &global_pos.lat, &global_pos.lon);
					}

					global_pos.lat_lon_reset_counter = lpos.xy_reset_counter;

					global_pos.alt = -lpos.z + lpos.ref_alt; // Altitude AMSL in meters
					global_pos.alt_ellipsoid = filter_altitude_ellipsoid(global_pos.alt);

					// global altitude has opposite sign of local down position
					global_pos.delta_alt = -lpos.delta_z;

					_ekf.get_ekf_gpos_accuracy(&global_pos.eph, &global_pos.epv);

					global_pos.terrain_alt_valid = lpos.dist_bottom_valid;

					if (global_pos.terrain_alt_valid) {
						global_pos.terrain_alt = lpos.ref_alt - terrain_vpos; // Terrain altitude in m, WGS84

					} else {
						global_pos.terrain_alt = 0.0f; // Terrain altitude in m, WGS84
					}

					global_pos.dead_reckoning = _ekf.inertial_dead_reckoning(); // True if this position is estimated through dead-reckoning
					global_pos.timestamp = _replay_mode ? now : hrt_absolute_time();
					_global_position_pub.update();
				}
			}

			// publish estimator states
			estimator_states_s states;
			states.timestamp_sample = imu_sample_new.time_us;
			states.n_states = 24;
			_ekf.getStateAtFusionHorizonAsVector().copyTo(states.states);
			_ekf.covariances_diagonal().copyTo(states.covariances);
			states.timestamp = _replay_mode ? now : hrt_absolute_time();
			_estimator_states_pub.publish(states);

			// publish estimator status
			estimator_status_s &status = _estimator_status_pub.get();
			status.timestamp_sample = imu_sample_new.time_us;
			_ekf.getOutputTrackingError().copyTo(status.output_tracking_error);
			_ekf.get_gps_check_status(&status.gps_check_fail_flags);
			// only report enabled GPS check failures (the param indexes are shifted by 1 bit, because they don't include
			// the GPS Fix bit, which is always checked)
			status.gps_check_fail_flags &= ((uint16_t)_params->gps_check_mask << 1) | 1;
			status.control_mode_flags = control_status.value;
			_ekf.get_filter_fault_status(&status.filter_fault_flags);
			_ekf.get_innovation_test_status(status.innovation_check_flags, status.mag_test_ratio,
							status.vel_test_ratio, status.pos_test_ratio,
							status.hgt_test_ratio, status.tas_test_ratio,
							status.hagl_test_ratio, status.beta_test_ratio);

			status.pos_horiz_accuracy = _local_position_pub.get().eph;
			status.pos_vert_accuracy = _local_position_pub.get().epv;
			_ekf.get_ekf_soln_status(&status.solution_status_flags);
			_ekf.getImuVibrationMetrics().copyTo(status.vibe);
			status.time_slip = _last_time_slip_us * 1e-6f;
			status.pre_flt_fail_innov_heading = _preflt_checker.hasHeadingFailed();
			status.pre_flt_fail_innov_vel_horiz = _preflt_checker.hasHorizVelFailed();
			status.pre_flt_fail_innov_vel_vert = _preflt_checker.hasVertVelFailed();
			status.pre_flt_fail_innov_height = _preflt_checker.hasHeightFailed();
			status.pre_flt_fail_mag_field_disturbed = control_status.flags.mag_field_disturbed;
			status.timestamp = _replay_mode ? now : hrt_absolute_time();
			_estimator_status_pub.update();

			// estimator_sensor_bias
			if (!status.filter_fault_flags) {
				// publish all corrected sensor readings and bias estimates after mag calibration is updated above
				estimator_sensor_bias_s bias;
				bias.timestamp_sample = imu_sample_new.time_us;

				// take device ids from sensor_selection_s if not using specific vehicle_imu_s
				bias.gyro_device_id = _estimator_status_pub.get().gyro_device_id;
				bias.accel_device_id = _estimator_status_pub.get().accel_device_id;
				bias.mag_device_id = _estimator_status_pub.get().mag_device_id;

				_ekf.getGyroBias().copyTo(bias.gyro_bias);
				_ekf.getAccelBias().copyTo(bias.accel_bias);

				bias.mag_bias[0] = _last_valid_mag_cal[0];
				bias.mag_bias[1] = _last_valid_mag_cal[1];
				bias.mag_bias[2] = _last_valid_mag_cal[2];

				bias.gyro_bias_variance[0] = states.covariances[10];
				bias.gyro_bias_variance[1] = states.covariances[11];
				bias.gyro_bias_variance[2] = states.covariances[12];
				bias.accel_bias_variance[0] = states.covariances[13];
				bias.accel_bias_variance[1] = states.covariances[14];
				bias.accel_bias_variance[2] = states.covariances[15];
				bias.mag_bias_variance[0] = states.covariances[19];
				bias.mag_bias_variance[1] = states.covariances[20];
				bias.mag_bias_variance[2] = states.covariances[21];

				bias.timestamp = _replay_mode ? now : hrt_absolute_time();
				_estimator_sensor_bias_pub.publish(bias);
			}

			// publish GPS drift data only when updated to minimise overhead
			float gps_drift[3];
			bool blocked;

			if (_ekf.get_gps_drift_metrics(gps_drift, &blocked)) {
				ekf_gps_drift_s drift_data;
				drift_data.hpos_drift_rate = gps_drift[0];
				drift_data.vpos_drift_rate = gps_drift[1];
				drift_data.hspd = gps_drift[2];
				drift_data.blocked = blocked;
				drift_data.timestamp = _replay_mode ? now : hrt_absolute_time();

				_ekf_gps_drift_pub.publish(drift_data);
			}

			{
				/* Check and save learned magnetometer bias estimates */

				// Check if conditions are OK for learning of magnetometer bias values
				if (!_vehicle_land_detected.landed && // not on ground
				    (_vehicle_status.arming_state == vehicle_status_s::ARMING_STATE_ARMED) && // vehicle is armed
				    !status.filter_fault_flags && // there are no filter faults
				    control_status.flags.mag_3D) { // the EKF is operating in the correct mode

					if (_last_magcal_us == 0) {
						_last_magcal_us = now;

					} else {
						_total_cal_time_us += now - _last_magcal_us;
						_last_magcal_us = now;
					}

				} else if (status.filter_fault_flags != 0) {
					// if a filter fault has occurred, assume previous learning was invalid and do not
					// count it towards total learning time.
					_total_cal_time_us = 0;

					for (bool &cal_available : _valid_cal_available) {
						cal_available = false;
					}

				} else {
					// conditions are NOT OK for learning magnetometer bias, reset timestamp
					// but keep the accumulated calibration time
					_last_magcal_us = now;
				}

				// Start checking mag bias estimates when we have accumulated sufficient calibration time
				if (_total_cal_time_us > 30_s) {
					// we have sufficient accumulated valid flight time to form a reliable bias estimate
					// check that the state variance for each axis is within a range indicating filter convergence
					const float max_var_allowed = 100.0f * _param_ekf2_magb_vref.get();
					const float min_var_allowed = 0.01f * _param_ekf2_magb_vref.get();

					// Declare all bias estimates invalid if any variances are out of range
					bool all_estimates_invalid = false;

					for (uint8_t axis_index = 0; axis_index <= 2; axis_index++) {
						if (states.covariances[axis_index + 19] < min_var_allowed
						    || states.covariances[axis_index + 19] > max_var_allowed) {
							all_estimates_invalid = true;
						}
					}

					// Store valid estimates and their associated variances
					if (!all_estimates_invalid) {
						for (uint8_t axis_index = 0; axis_index <= 2; axis_index++) {
							_last_valid_mag_cal[axis_index] = states.states[axis_index + 19];
							_valid_cal_available[axis_index] = true;
							_last_valid_variance[axis_index] = states.covariances[axis_index + 19];
						}
					}
				}

				// Check and save the last valid calibration when we are disarmed
				if ((_vehicle_status.arming_state == vehicle_status_s::ARMING_STATE_STANDBY)
				    && (status.filter_fault_flags == 0)) {

					update_mag_bias(_param_ekf2_magbias_x, 0);
					update_mag_bias(_param_ekf2_magbias_y, 1);
					update_mag_bias(_param_ekf2_magbias_z, 2);

					// reset to prevent data being saved too frequently
					_total_cal_time_us = 0;
				}
			}

			publish_wind_estimate(now);

			publish_yaw_estimator_status(now);

			if (!_mag_decl_saved && (_vehicle_status.arming_state == vehicle_status_s::ARMING_STATE_STANDBY)) {
				_mag_decl_saved = update_mag_decl(_param_ekf2_mag_decl);
			}

			{
				// publish estimator innovation data
				estimator_innovations_s innovations;
				innovations.timestamp_sample = imu_sample_new.time_us;
				_ekf.getGpsVelPosInnov(&innovations.gps_hvel[0], innovations.gps_vvel, &innovations.gps_hpos[0],
						       innovations.gps_vpos);
				_ekf.getEvVelPosInnov(&innovations.ev_hvel[0], innovations.ev_vvel, &innovations.ev_hpos[0], innovations.ev_vpos);
				_ekf.getBaroHgtInnov(innovations.baro_vpos);
				_ekf.getRngHgtInnov(innovations.rng_vpos);
				_ekf.getAuxVelInnov(&innovations.aux_hvel[0]);
				_ekf.getFlowInnov(&innovations.flow[0]);
				_ekf.getHeadingInnov(innovations.heading);
				_ekf.getMagInnov(innovations.mag_field);
				_ekf.getDragInnov(&innovations.drag[0]);
				_ekf.getAirspeedInnov(innovations.airspeed);
				_ekf.getBetaInnov(innovations.beta);
				_ekf.getHaglInnov(innovations.hagl);
				// Not yet supported
				innovations.aux_vvel = NAN;
				innovations.fake_hpos[0] = innovations.fake_hpos[1] = innovations.fake_vpos = NAN;
				innovations.fake_hvel[0] = innovations.fake_hvel[1] = innovations.fake_vvel = NAN;

				// publish estimator innovation variance data
				estimator_innovations_s innovation_var;
				innovation_var.timestamp_sample = imu_sample_new.time_us;
				_ekf.getGpsVelPosInnovVar(&innovation_var.gps_hvel[0], innovation_var.gps_vvel, &innovation_var.gps_hpos[0],
							  innovation_var.gps_vpos);
				_ekf.getEvVelPosInnovVar(&innovation_var.ev_hvel[0], innovation_var.ev_vvel, &innovation_var.ev_hpos[0],
							 innovation_var.ev_vpos);
				_ekf.getBaroHgtInnovVar(innovation_var.baro_vpos);
				_ekf.getRngHgtInnovVar(innovation_var.rng_vpos);
				_ekf.getAuxVelInnovVar(&innovation_var.aux_hvel[0]);
				_ekf.getFlowInnovVar(&innovation_var.flow[0]);
				_ekf.getHeadingInnovVar(innovation_var.heading);
				_ekf.getMagInnovVar(&innovation_var.mag_field[0]);
				_ekf.getDragInnovVar(&innovation_var.drag[0]);
				_ekf.getAirspeedInnovVar(innovation_var.airspeed);
				_ekf.getBetaInnovVar(innovation_var.beta);
				_ekf.getHaglInnovVar(innovation_var.hagl);
				// Not yet supported
				innovation_var.aux_vvel = NAN;
				innovation_var.fake_hpos[0] = innovation_var.fake_hpos[1] = innovation_var.fake_vpos = NAN;
				innovation_var.fake_hvel[0] = innovation_var.fake_hvel[1] = innovation_var.fake_vvel = NAN;


				// publish estimator innovation test ratio data
				estimator_innovations_s test_ratios;
				test_ratios.timestamp_sample = imu_sample_new.time_us;
				_ekf.getGpsVelPosInnovRatio(test_ratios.gps_hvel[0], test_ratios.gps_vvel, test_ratios.gps_hpos[0],
							    test_ratios.gps_vpos);
				_ekf.getEvVelPosInnovRatio(test_ratios.ev_hvel[0], test_ratios.ev_vvel, test_ratios.ev_hpos[0],
							   test_ratios.ev_vpos);
				_ekf.getBaroHgtInnovRatio(test_ratios.baro_vpos);
				_ekf.getRngHgtInnovRatio(test_ratios.rng_vpos);
				_ekf.getAuxVelInnovRatio(test_ratios.aux_hvel[0]);
				_ekf.getFlowInnovRatio(test_ratios.flow[0]);
				_ekf.getHeadingInnovRatio(test_ratios.heading);
				_ekf.getMagInnovRatio(test_ratios.mag_field[0]);
				_ekf.getDragInnovRatio(&test_ratios.drag[0]);
				_ekf.getAirspeedInnovRatio(test_ratios.airspeed);
				_ekf.getBetaInnovRatio(test_ratios.beta);
				_ekf.getHaglInnovRatio(test_ratios.hagl);
				// Not yet supported
				test_ratios.aux_vvel = NAN;
				test_ratios.fake_hpos[0] = test_ratios.fake_hpos[1] = test_ratios.fake_vpos = NAN;
				test_ratios.fake_hvel[0] = test_ratios.fake_hvel[1] = test_ratios.fake_vvel = NAN;

				// calculate noise filtered velocity innovations which are used for pre-flight checking
				if (_vehicle_status.arming_state == vehicle_status_s::ARMING_STATE_STANDBY) {
					float dt_seconds = imu_sample_new.delta_ang_dt;
					runPreFlightChecks(dt_seconds, control_status, _vehicle_status, innovations);

				} else {
					resetPreFlightChecks();
				}

				innovations.timestamp = _replay_mode ? now : hrt_absolute_time();
				_estimator_innovations_pub.publish(innovations);

				innovation_var.timestamp = _replay_mode ? now : hrt_absolute_time();
				_estimator_innovation_variances_pub.publish(innovation_var);

				test_ratios.timestamp = _replay_mode ? now : hrt_absolute_time();
				_estimator_innovation_test_ratios_pub.publish(test_ratios);
			}
		}

		// publish ekf2_timestamps
		_ekf2_timestamps_pub.publish(ekf2_timestamps);

		if (!_multi_mode) {
			if (_lockstep_component == -1) {
				_lockstep_component = px4_lockstep_register_component();
			}

			px4_lockstep_progress(_lockstep_component);
		}
	}
}

void EKF2::fillGpsMsgWithVehicleGpsPosData(gps_message &msg, const vehicle_gps_position_s &data)
{
	msg.time_usec = data.timestamp;
	msg.lat = data.lat;
	msg.lon = data.lon;
	msg.alt = data.alt;
	msg.yaw = data.heading;
	msg.yaw_offset = data.heading_offset;
	msg.fix_type = data.fix_type;
	msg.eph = data.eph;
	msg.epv = data.epv;
	msg.sacc = data.s_variance_m_s;
	msg.vel_m_s = data.vel_m_s;
	msg.vel_ned(0) = data.vel_n_m_s;
	msg.vel_ned(1) = data.vel_e_m_s;
	msg.vel_ned(2) = data.vel_d_m_s;
	msg.vel_ned_valid = data.vel_ned_valid;
	msg.nsats = data.satellites_used;
	msg.pdop = sqrtf(data.hdop * data.hdop + data.vdop * data.vdop);
}

void EKF2::runPreFlightChecks(const float dt,
			      const filter_control_status_u &control_status,
			      const vehicle_status_s &vehicle_status,
			      const estimator_innovations_s &innov)
{
	const bool can_observe_heading_in_flight = (vehicle_status.vehicle_type != vehicle_status_s::VEHICLE_TYPE_ROTARY_WING);

	_preflt_checker.setVehicleCanObserveHeadingInFlight(can_observe_heading_in_flight);
	_preflt_checker.setUsingGpsAiding(control_status.flags.gps);
	_preflt_checker.setUsingFlowAiding(control_status.flags.opt_flow);
	_preflt_checker.setUsingEvPosAiding(control_status.flags.ev_pos);
	_preflt_checker.setUsingEvVelAiding(control_status.flags.ev_vel);

	_preflt_checker.update(dt, innov);
}

void EKF2::resetPreFlightChecks()
{
	_preflt_checker.reset();
}

int EKF2::getRangeSubIndex()
{
	for (unsigned i = 0; i < _distance_sensor_subs.size(); i++) {
		distance_sensor_s report;

		if (_distance_sensor_subs[i].update(&report)) {
			// only use the first instace which has the correct orientation
			if (report.orientation == distance_sensor_s::ROTATION_DOWNWARD_FACING) {
				PX4_INFO("Found range finder with instance %d", i);
				return i;
			}
		}
	}

	return -1;
}

void EKF2::publish_attitude(const hrt_abstime &timestamp)
{
	if (_ekf.attitude_valid()) {
		// generate vehicle attitude quaternion data
		vehicle_attitude_s att;
		att.timestamp_sample = timestamp;
		const Quatf q{_ekf.calculate_quaternion()};
		q.copyTo(att.q);

		_ekf.get_quat_reset(&att.delta_q_reset[0], &att.quat_reset_counter);
		att.timestamp = _replay_mode ? timestamp : hrt_absolute_time();
		_attitude_pub.publish(att);

	}  else if (_replay_mode) {
		// in replay mode we have to tell the replay module not to wait for an update
		// we do this by publishing an attitude with zero timestamp
		vehicle_attitude_s att{};
		_attitude_pub.publish(att);
	}
}

void EKF2::publish_odometry(const hrt_abstime &timestamp, const imuSample &imu, const vehicle_local_position_s &lpos)
{
	// generate vehicle odometry data
	vehicle_odometry_s odom{};
	odom.timestamp_sample = imu.time_us;

	odom.local_frame = vehicle_odometry_s::LOCAL_FRAME_NED;

	// Vehicle odometry position
	odom.x = lpos.x;
	odom.y = lpos.y;
	odom.z = lpos.z;

	// Vehicle odometry linear velocity
	odom.velocity_frame = vehicle_odometry_s::LOCAL_FRAME_FRD;
	odom.vx = lpos.vx;
	odom.vy = lpos.vy;
	odom.vz = lpos.vz;

	// Vehicle odometry quaternion
	_ekf.getQuaternion().copyTo(odom.q);

	// Vehicle odometry angular rates
	const Vector3f gyro_bias = _ekf.getGyroBias();
	const Vector3f rates(imu.delta_ang * imu.delta_ang_dt);
	odom.rollspeed = rates(0) - gyro_bias(0);
	odom.pitchspeed = rates(1) - gyro_bias(1);
	odom.yawspeed = rates(2) - gyro_bias(2);

	// get the covariance matrix size
	const size_t POS_URT_SIZE = sizeof(odom.pose_covariance) / sizeof(odom.pose_covariance[0]);
	const size_t VEL_URT_SIZE = sizeof(odom.velocity_covariance) / sizeof(odom.velocity_covariance[0]);

	// Get covariances to vehicle odometry
	float covariances[24];
	_ekf.covariances_diagonal().copyTo(covariances);

	// initially set pose covariances to 0
	for (size_t i = 0; i < POS_URT_SIZE; i++) {
		odom.pose_covariance[i] = 0.0;
	}

	// set the position variances
	odom.pose_covariance[odom.COVARIANCE_MATRIX_X_VARIANCE] = covariances[7];
	odom.pose_covariance[odom.COVARIANCE_MATRIX_Y_VARIANCE] = covariances[8];
	odom.pose_covariance[odom.COVARIANCE_MATRIX_Z_VARIANCE] = covariances[9];

	// TODO: implement propagation from quaternion covariance to Euler angle covariance
	// by employing the covariance law

	// initially set velocity covariances to 0
	for (size_t i = 0; i < VEL_URT_SIZE; i++) {
		odom.velocity_covariance[i] = 0.0;
	}

	// set the linear velocity variances
	odom.velocity_covariance[odom.COVARIANCE_MATRIX_VX_VARIANCE] = covariances[4];
	odom.velocity_covariance[odom.COVARIANCE_MATRIX_VY_VARIANCE] = covariances[5];
	odom.velocity_covariance[odom.COVARIANCE_MATRIX_VZ_VARIANCE] = covariances[6];

	// publish vehicle odometry data
	odom.timestamp = _replay_mode ? timestamp : hrt_absolute_time();
	_vehicle_odometry_pub.publish(odom);
}

void EKF2::publish_yaw_estimator_status(const hrt_abstime &timestamp)
{
	yaw_estimator_status_s yaw_est_test_data{};

	static_assert(sizeof(yaw_estimator_status_s::yaw) / sizeof(float) == N_MODELS_EKFGSF,
		      "yaw_estimator_status_s::yaw wrong size");

	if (_ekf.getDataEKFGSF(&yaw_est_test_data.yaw_composite, &yaw_est_test_data.yaw_variance,
			       &yaw_est_test_data.yaw[0],
			       &yaw_est_test_data.innov_vn[0], &yaw_est_test_data.innov_ve[0],
			       &yaw_est_test_data.weight[0])) {

		yaw_est_test_data.timestamp_sample = timestamp;
		yaw_est_test_data.timestamp = _replay_mode ? timestamp : hrt_absolute_time();

		_yaw_est_pub.publish(yaw_est_test_data);
	}
}

void EKF2::publish_wind_estimate(const hrt_abstime &timestamp)
{
	if (_ekf.get_wind_status()) {
		// Publish wind estimate only if ekf declares them valid
		wind_estimate_s wind_estimate{};
		wind_estimate.timestamp_sample = timestamp;

		const Vector2f wind_vel = _ekf.getWindVelocity();
		const Vector2f wind_vel_var = _ekf.getWindVelocityVariance();
		_ekf.getAirspeedInnov(wind_estimate.tas_innov);
		_ekf.getAirspeedInnovVar(wind_estimate.tas_innov_var);
		_ekf.getBetaInnov(wind_estimate.beta_innov);
		_ekf.getBetaInnovVar(wind_estimate.beta_innov_var);

		wind_estimate.windspeed_north = wind_vel(0);
		wind_estimate.windspeed_east = wind_vel(1);
		wind_estimate.variance_north = wind_vel_var(0);
		wind_estimate.variance_east = wind_vel_var(1);
		wind_estimate.tas_scale = 0.0f; //leave at 0 as scale is not estimated in ekf
		wind_estimate.timestamp = _replay_mode ? timestamp : hrt_absolute_time();
		wind_estimate.timestamp_sample = timestamp;
		wind_estimate.timestamp = _replay_mode ? timestamp : hrt_absolute_time();
		_wind_pub.publish(wind_estimate);
	}
}

float EKF2::filter_altitude_ellipsoid(float amsl_hgt)
{
	float height_diff = static_cast<float>(_gps_alttitude_ellipsoid) * 1e-3f - amsl_hgt;

	if (_gps_alttitude_ellipsoid_previous_timestamp == 0) {

		_wgs84_hgt_offset = height_diff;
		_gps_alttitude_ellipsoid_previous_timestamp = _gps_time_usec;

	} else if (_gps_time_usec != _gps_alttitude_ellipsoid_previous_timestamp) {

		// apply a 10 second first order low pass filter to baro offset
		float dt = 1e-6f * (_gps_time_usec - _gps_alttitude_ellipsoid_previous_timestamp);
		_gps_alttitude_ellipsoid_previous_timestamp = _gps_time_usec;
		float offset_rate_correction = 0.1f * (height_diff - _wgs84_hgt_offset);
		_wgs84_hgt_offset += dt * constrain(offset_rate_correction, -0.1f, 0.1f);
	}

	return amsl_hgt + _wgs84_hgt_offset;
}

int EKF2::custom_command(int argc, char *argv[])
{
	return print_usage("unknown command");
}

int EKF2::task_spawn(int argc, char *argv[])
{
	bool success = false;
	bool replay_mode = false;

	if (argc > 1 && !strcmp(argv[1], "-r")) {
		PX4_INFO("replay mode enabled");
		replay_mode = true;
	}

#if !defined(CONSTRAINED_FLASH)
	bool multi_mode = false;
	int32_t imu_instances = 0;
	int32_t mag_instances = 0;

	int32_t sens_imu_mode = 1;
	param_get(param_find("SENS_IMU_MODE"), &sens_imu_mode);

	if (sens_imu_mode == 0) {
		// ekf selector requires SENS_IMU_MODE = 0
		multi_mode = true;

		// IMUs (1 - 3 supported)
		param_get(param_find("EKF2_MULTI_IMU"), &imu_instances);

		if (imu_instances < 1 || imu_instances > 3) {
			const int32_t imu_instances_limited = math::constrain(imu_instances, 1, 3);
			PX4_WARN("EKF2_MULTI_IMU limited %d -> %d", imu_instances, imu_instances_limited);
			param_set_no_notification(param_find("EKF2_MULTI_IMU"), &imu_instances_limited);
			imu_instances = imu_instances_limited;
		}

		int32_t sens_mag_mode = 1;
		param_get(param_find("SENS_MAG_MODE"), &sens_mag_mode);

		if (sens_mag_mode == 0) {
			param_get(param_find("EKF2_MULTI_MAG"), &mag_instances);

			// Mags (1 - 4 supported)
			if (mag_instances < 1 || mag_instances > 4) {
				const int32_t mag_instances_limited = math::constrain(mag_instances, 1, 4);
				PX4_WARN("EKF2_MULTI_MAG limited %d -> %d", mag_instances, mag_instances_limited);
				param_set_no_notification(param_find("EKF2_MULTI_MAG"), &mag_instances_limited);
				mag_instances = mag_instances_limited;
			}

		} else {
			mag_instances = 1;
		}
	}

	if (multi_mode) {
		// Start EKF2Selector if it's not already running
		if (_ekf2_selector.load() == nullptr) {
			EKF2Selector *inst = new EKF2Selector();

			if (inst) {
				_ekf2_selector.store(inst);
				inst->Start();

			} else {
				PX4_ERR("Failed to start EKF2 selector");
			}
		}

		const hrt_abstime time_started = hrt_absolute_time();
		const int multi_instances = math::min(imu_instances * mag_instances, (int)EKF2_MAX_INSTANCES);
		int multi_instances_allocated = 0;

		// allocate EKF2 instances until all found or arming
		uORB::SubscriptionData<vehicle_status_s> vehicle_status_sub{ORB_ID(vehicle_status)};

		while ((multi_instances_allocated < multi_instances)
		       && (vehicle_status_sub.get().arming_state != vehicle_status_s::ARMING_STATE_ARMED)
		       && (hrt_elapsed_time(&time_started) < 60_s)) {

			vehicle_status_sub.update();

			for (uint8_t mag = 0; mag < mag_instances; mag++) {
				uORB::SubscriptionData<vehicle_magnetometer_s> vehicle_mag_sub{ORB_ID(vehicle_magnetometer), mag};

				for (uint8_t imu = 0; imu < imu_instances; imu++) {

					uORB::SubscriptionData<vehicle_imu_s> vehicle_imu_sub{ORB_ID(vehicle_imu), imu};
					vehicle_mag_sub.update();

					// Mag & IMU data must be valid, first mag can be ignored initially
					if ((vehicle_mag_sub.get().device_id != 0 || mag == 0)
					    && (vehicle_imu_sub.get().accel_device_id != 0)
					    && (vehicle_imu_sub.get().gyro_device_id != 0)) {

						const int instance = imu + mag * imu_instances;

						if (_objects[instance].load() == nullptr) {
							EKF2 *ekf2_inst = new EKF2(instance, px4::ins_instance_to_wq(imu), imu, mag, false);

							if (ekf2_inst) {
								PX4_INFO("starting instance %d, IMU:%d (%d), MAG:%d (%d)", instance,
									 imu, vehicle_imu_sub.get().accel_device_id,
									 mag, vehicle_mag_sub.get().device_id);

								_objects[instance].store(ekf2_inst);
								ekf2_inst->ScheduleNow();
								success = true;
								multi_instances_allocated++;

							} else {
								PX4_ERR("instance %d alloc failed", instance);
								px4_usleep(1000000);
								break;
							}
						}

					} else {
						px4_usleep(50000); // give the sensors extra time to start
						continue;
					}
				}
			}

			if (multi_instances_allocated < multi_instances) {
				px4_usleep(100000);
			}
		}

	}

#endif // !CONSTRAINED_FLASH

	else {
		// otherwise launch regular
		int instance = -1;
		int imu = 0;
		int mag = 0;
		EKF2 *ekf2_inst = new EKF2(instance, px4::wq_configurations::INS0, imu, mag, replay_mode);

		if (ekf2_inst) {
			_objects[0].store(ekf2_inst);
			ekf2_inst->ScheduleNow();
			success = true;
		}
	}

	return success ? PX4_OK : PX4_ERROR;
}

int EKF2::print_usage(const char *reason)
{
	if (reason) {
		PX4_WARN("%s\n", reason);
	}

	PRINT_MODULE_DESCRIPTION(
		R"DESCR_STR(
### Description
Attitude and position estimator using an Extended Kalman Filter. It is used for Multirotors and Fixed-Wing.

The documentation can be found on the [ECL/EKF Overview & Tuning](https://docs.px4.io/master/en/advanced_config/tuning_the_ecl_ekf.html) page.

ekf2 can be started in replay mode (`-r`): in this mode it does not access the system time, but only uses the
timestamps from the sensor topics.

)DESCR_STR");

	PRINT_MODULE_USAGE_NAME("ekf2", "estimator");
	PRINT_MODULE_USAGE_COMMAND("start");
	PRINT_MODULE_USAGE_PARAM_FLAG('r', "Enable replay mode", true);
	PRINT_MODULE_USAGE_DEFAULT_COMMANDS();

	return 0;
}

extern "C" __EXPORT int ekf2_main(int argc, char *argv[])
{
	if (argc <= 1 || strcmp(argv[1], "-h") == 0) {
		return EKF2::print_usage();
	}

	if (strcmp(argv[1], "start") == 0) {
		int ret = 0;
		EKF2::lock_module();

		ret = EKF2::task_spawn(argc - 1, argv + 1);

		if (ret < 0) {
			PX4_ERR("start failed (%i)", ret);
		}

		EKF2::unlock_module();
		return ret;

	} else if (strcmp(argv[1], "status") == 0) {
		if (EKF2::trylock_module()) {
#if !defined(CONSTRAINED_FLASH)
			if (_ekf2_selector.load()) {
				_ekf2_selector.load()->PrintStatus();
			}
#endif // !CONSTRAINED_FLASH

			for (int i = 0; i < EKF2_MAX_INSTANCES; i++) {
				if (_objects[i].load()) {
					PX4_INFO_RAW("\n");
					_objects[i].load()->print_status();
				}
			}

			EKF2::unlock_module();

		} else {
			PX4_WARN("module locked, try again later");
		}

		return 0;

	} else if (strcmp(argv[1], "stop") == 0) {
		EKF2::lock_module();

		if (argc > 2) {
			int instance = atoi(argv[2]);

			PX4_INFO("stopping %d", instance);

			if (instance > 0 && instance < EKF2_MAX_INSTANCES) {
				EKF2 *inst = _objects[instance].load();

				if (inst) {
					inst->request_stop();
					px4_usleep(20000); // 20 ms
					delete inst;
					_objects[instance].store(nullptr);
				}
			}

		} else {
			// otherwise stop everything
			bool was_running = false;

#if !defined(CONSTRAINED_FLASH)
			if (_ekf2_selector.load()) {
				PX4_INFO("stopping ekf2 selector");
				_ekf2_selector.load()->Stop();
				delete _ekf2_selector.load();
				_ekf2_selector.store(nullptr);
				was_running = true;
			}
#endif // !CONSTRAINED_FLASH

			for (int i = 0; i < EKF2_MAX_INSTANCES; i++) {
				EKF2 *inst = _objects[i].load();

				if (inst) {
					PX4_INFO("stopping ekf2 instance %d", i);
					was_running = true;
					inst->request_stop();
					px4_usleep(20000); // 20 ms
					delete inst;
					_objects[i].store(nullptr);
				}
			}

			if (!was_running) {
				PX4_WARN("not running");
			}
		}

		EKF2::unlock_module();
		return PX4_OK;
	}

	EKF2::lock_module(); // Lock here, as the method could access _object.
	int ret = EKF2::custom_command(argc - 1, argv + 1);
	EKF2::unlock_module();

	return ret;
}<|MERGE_RESOLUTION|>--- conflicted
+++ resolved
@@ -806,14 +806,8 @@
 				lpos.timestamp = _replay_mode ? now : hrt_absolute_time();
 				_local_position_pub.update();
 
-<<<<<<< HEAD
-				// publish vehicle odometry data
-				odom.timestamp = _replay_mode ? now : hrt_absolute_time();
-				_odometry_pub.publish(odom);
-=======
 				// publish vehicle_odometry
 				publish_odometry(now, imu_sample_new, lpos);
->>>>>>> f1feaf45
 
 				// publish external visual odometry after fixed frame alignment if new odometry is received
 				if (new_ev_data_received) {
@@ -1300,7 +1294,7 @@
 
 	// publish vehicle odometry data
 	odom.timestamp = _replay_mode ? timestamp : hrt_absolute_time();
-	_vehicle_odometry_pub.publish(odom);
+	_odometry_pub.publish(odom);
 }
 
 void EKF2::publish_yaw_estimator_status(const hrt_abstime &timestamp)
@@ -1448,7 +1442,7 @@
 
 		while ((multi_instances_allocated < multi_instances)
 		       && (vehicle_status_sub.get().arming_state != vehicle_status_s::ARMING_STATE_ARMED)
-		       && (hrt_elapsed_time(&time_started) < 60_s)) {
+		       && (hrt_elapsed_time(&time_started) < 30_s)) {
 
 			vehicle_status_sub.update();
 
