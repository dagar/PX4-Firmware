--- conflicted
+++ resolved
@@ -75,78 +75,15 @@
 	_airspeed_validated = _attc->get_airspeed();
 	_tecs_status = _attc->get_tecs_status();
 	_land_detected = _attc->get_land_detected();
-<<<<<<< HEAD
-	_params = _attc->get_params();
-=======
-
-	for (auto &pwm_max : _max_mc_pwm_values.values) {
-		pwm_max = PWM_DEFAULT_MAX;
-	}
-
-	for (auto &pwm_disarmed : _disarmed_pwm_values.values) {
-		pwm_disarmed = PWM_MOTOR_OFF;
-	}
->>>>>>> dc8ed978
 }
 
 bool VtolType::init()
 {
-<<<<<<< HEAD
-=======
-	if (!_param_sys_ctrl_alloc.get()) {
-		const char *dev = _param_vt_mc_on_fmu.get() ? PWM_OUTPUT1_DEVICE_PATH : PWM_OUTPUT0_DEVICE_PATH;
-
-		int fd = px4_open(dev, 0);
-
-		if (fd < 0) {
-			PX4_ERR("can't open %s", dev);
-			return false;
-		}
-
-		int ret = px4_ioctl(fd, PWM_SERVO_GET_MAX_PWM, (long unsigned int)&_max_mc_pwm_values);
-		_current_max_pwm_values = _max_mc_pwm_values;
-
-		if (ret != PX4_OK) {
-			PX4_ERR("failed getting max values");
-			px4_close(fd);
-			return false;
-		}
-
-		ret = px4_ioctl(fd, PWM_SERVO_GET_MIN_PWM, (long unsigned int)&_min_mc_pwm_values);
-
-		if (ret != PX4_OK) {
-			PX4_ERR("failed getting min values");
-			px4_close(fd);
-			return false;
-		}
-
-		ret = px4_ioctl(fd, PWM_SERVO_GET_DISARMED_PWM, (long unsigned int)&_disarmed_pwm_values);
-
-		if (ret != PX4_OK) {
-			PX4_ERR("failed getting disarmed values");
-			px4_close(fd);
-			return false;
-		}
-
-		px4_close(fd);
-
-		_main_motor_channel_bitmap = generate_bitmap_from_channel_numbers(_param_vt_mot_id.get());
-		_alternate_motor_channel_bitmap = generate_bitmap_from_channel_numbers(_param_vt_fw_mot_offid.get());
-
-
-		// in order to get the main motors we take all motors and clear the alternate motor bits
-		for (int i = 0; i < 8; i++) {
-			if (_alternate_motor_channel_bitmap & (1 << i)) {
-				_main_motor_channel_bitmap &= ~(1 << i);
-			}
-		}
-	}
-
->>>>>>> dc8ed978
 	_flaps_setpoint_with_slewrate.setSlewRate(kFlapSlewRateVtol);
 	_spoiler_setpoint_with_slewrate.setSlewRate(kSpoilerSlewRateVtol);
 
 	return true;
+
 }
 
 void VtolType::parameters_update()
@@ -355,196 +292,6 @@
 		}
 	}
 }
-
-<<<<<<< HEAD
-=======
-bool VtolType::set_idle_mc()
-{
-	if (_param_sys_ctrl_alloc.get()) {
-		return true;
-	}
-
-	unsigned pwm_value = _param_vt_idle_pwm_mc.get();
-	struct pwm_output_values pwm_values {};
-
-	for (int i = 0; i < num_outputs_max; i++) {
-		if (is_channel_set(i, generate_bitmap_from_channel_numbers(_param_vt_mot_id.get()))) {
-			pwm_values.values[i] = pwm_value;
-
-		} else {
-			pwm_values.values[i] = _min_mc_pwm_values.values[i];
-		}
-
-		pwm_values.channel_count++;
-	}
-
-	return apply_pwm_limits(pwm_values, pwm_limit_type::TYPE_MINIMUM);
-}
-
-bool VtolType::set_idle_fw()
-{
-	if (_param_sys_ctrl_alloc.get()) {
-		return true;
-	}
-
-	struct pwm_output_values pwm_values {};
-
-	for (int i = 0; i < num_outputs_max; i++) {
-		if (is_channel_set(i, generate_bitmap_from_channel_numbers(_param_vt_mot_id.get()))) {
-			pwm_values.values[i] = PWM_DEFAULT_MIN;
-
-		} else {
-			pwm_values.values[i] = _min_mc_pwm_values.values[i];
-		}
-
-		pwm_values.channel_count++;
-	}
-
-	return apply_pwm_limits(pwm_values, pwm_limit_type::TYPE_MINIMUM);
-}
-
-bool VtolType::apply_pwm_limits(struct pwm_output_values &pwm_values, pwm_limit_type type)
-{
-	const char *dev = _param_vt_mc_on_fmu.get() ? PWM_OUTPUT1_DEVICE_PATH : PWM_OUTPUT0_DEVICE_PATH;
-
-	int fd = px4_open(dev, 0);
-
-	if (fd < 0) {
-		PX4_WARN("can't open %s", dev);
-		return false;
-	}
-
-	int ret;
-
-	if (type == pwm_limit_type::TYPE_MINIMUM) {
-		ret = px4_ioctl(fd, PWM_SERVO_SET_MIN_PWM, (long unsigned int)&pwm_values);
-
-	} else {
-		ret = px4_ioctl(fd, PWM_SERVO_SET_MAX_PWM, (long unsigned int)&pwm_values);
-	}
-
-	px4_close(fd);
-
-
-	if (ret != OK) {
-		PX4_DEBUG("failed setting max values");
-		return false;
-	}
-
-	return true;
-}
-
-void VtolType::set_all_motor_state(const motor_state target_state, const int value)
-{
-	if (_param_sys_ctrl_alloc.get()) {
-		return;
-	}
-
-	set_main_motor_state(target_state, value);
-	set_alternate_motor_state(target_state, value);
-}
-
-void VtolType::set_main_motor_state(const motor_state target_state, const int value)
-{
-	if (_param_sys_ctrl_alloc.get()) {
-		return;
-	}
-
-	if (_main_motor_state != target_state || target_state == motor_state::VALUE) {
-
-		if (set_motor_state(target_state, _main_motor_channel_bitmap, value)) {
-			_main_motor_state = target_state;
-		}
-	}
-}
-
-void VtolType::set_alternate_motor_state(const motor_state target_state, const int value)
-{
-	if (_param_sys_ctrl_alloc.get()) {
-		return;
-	}
-
-	if (_alternate_motor_state != target_state || target_state == motor_state::VALUE) {
-
-		if (set_motor_state(target_state, _alternate_motor_channel_bitmap, value)) {
-			_alternate_motor_state = target_state;
-		}
-	}
-}
-
-bool VtolType::set_motor_state(const motor_state target_state, const int32_t channel_bitmap,  const int value)
-{
-	switch (target_state) {
-	case motor_state::ENABLED:
-		for (int i = 0; i < num_outputs_max; i++) {
-			if (is_channel_set(i, channel_bitmap)) {
-				_current_max_pwm_values.values[i] = _max_mc_pwm_values.values[i];
-			}
-		}
-
-		break;
-
-	case motor_state::DISABLED:
-		for (int i = 0; i < num_outputs_max; i++) {
-			if (is_channel_set(i, channel_bitmap)) {
-				_current_max_pwm_values.values[i] = _disarmed_pwm_values.values[i];
-			}
-		}
-
-		break;
-
-	case motor_state::IDLE:
-
-		for (int i = 0; i < num_outputs_max; i++) {
-			if (is_channel_set(i, channel_bitmap)) {
-				_current_max_pwm_values.values[i] = _param_vt_idle_pwm_mc.get();
-			}
-		}
-
-		break;
-
-	case motor_state::VALUE:
-		for (int i = 0; i < num_outputs_max; i++) {
-			if (is_channel_set(i, channel_bitmap)) {
-				_current_max_pwm_values.values[i] = value;
-			}
-		}
-
-		break;
-	}
-
-	_current_max_pwm_values.channel_count = num_outputs_max;
-
-	return apply_pwm_limits(_current_max_pwm_values, pwm_limit_type::TYPE_MAXIMUM);
-}
-
->>>>>>> dc8ed978
-int VtolType::generate_bitmap_from_channel_numbers(const int channels)
-{
-	int channel_bitmap = 0;
-	int channel_numbers = channels;
-
-	int tmp;
-
-	for (int i = 0; i < num_outputs_max; ++i) {
-		tmp = channel_numbers % 10;
-
-		if (tmp == 0) {
-			break;
-		}
-
-		channel_bitmap |= 1 << (tmp - 1);
-		channel_numbers = channel_numbers / 10;
-	}
-
-	return channel_bitmap;
-}
-
-bool VtolType::is_channel_set(const int channel, const int bitmap)
-{
-	return bitmap & (1 << channel);
-}
-
 
 float VtolType::pusher_assist()
 {
