/****************************************************************************
 *
 *   Copyright (c) 2015 Mark Charlebois. All rights reserved.
 *   Copyright (c) 2016 Anton Matosov. All rights reserved.
 *   Copyright (c) 2017-2020 PX4 Development Team. All rights reserved.
 *
 * Redistribution and use in source and binary forms, with or without
 * modification, are permitted provided that the following conditions
 * are met:
 *
 * 1. Redistributions of source code must retain the above copyright
 *    notice, this list of conditions and the following disclaimer.
 * 2. Redistributions in binary form must reproduce the above copyright
 *    notice, this list of conditions and the following disclaimer in
 *    the documentation and/or other materials provided with the
 *    distribution.
 * 3. Neither the name PX4 nor the names of its contributors may be
 *    used to endorse or promote products derived from this software
 *    without specific prior written permission.
 *
 * THIS SOFTWARE IS PROVIDED BY THE COPYRIGHT HOLDERS AND CONTRIBUTORS
 * "AS IS" AND ANY EXPRESS OR IMPLIED WARRANTIES, INCLUDING, BUT NOT
 * LIMITED TO, THE IMPLIED WARRANTIES OF MERCHANTABILITY AND FITNESS
 * FOR A PARTICULAR PURPOSE ARE DISCLAIMED. IN NO EVENT SHALL THE
 * COPYRIGHT OWNER OR CONTRIBUTORS BE LIABLE FOR ANY DIRECT, INDIRECT,
 * INCIDENTAL, SPECIAL, EXEMPLARY, OR CONSEQUENTIAL DAMAGES (INCLUDING,
 * BUT NOT LIMITED TO, PROCUREMENT OF SUBSTITUTE GOODS OR SERVICES; LOSS
 * OF USE, DATA, OR PROFITS; OR BUSINESS INTERRUPTION) HOWEVER CAUSED
 * AND ON ANY THEORY OF LIABILITY, WHETHER IN CONTRACT, STRICT
 * LIABILITY, OR TORT (INCLUDING NEGLIGENCE OR OTHERWISE) ARISING IN
 * ANY WAY OUT OF THE USE OF THIS SOFTWARE, EVEN IF ADVISED OF THE
 * POSSIBILITY OF SUCH DAMAGE.
 *
 ****************************************************************************/

#include "simulator.h"
#include <simulator_config.h>

#include <px4_platform_common/log.h>
#include <px4_platform_common/time.h>
#include <px4_platform_common/tasks.h>
#include <lib/ecl/geo/geo.h>
#include <drivers/drv_pwm_output.h>
#include <conversion/rotation.h>
#include <mathlib/mathlib.h>

#include <errno.h>
#include <netinet/in.h>
#include <netinet/tcp.h>
#include <poll.h>
#include <pthread.h>
#include <sys/socket.h>
#include <termios.h>

#include <limits>

#ifdef ENABLE_UART_RC_INPUT
#ifndef B460800
#define B460800 460800
#endif

#ifndef B921600
#define B921600 921600
#endif

static int openUart(const char *uart_name, int baud);
#endif

static int _fd;
static unsigned char _buf[2048];
static sockaddr_in _srcaddr;
static unsigned _addrlen = sizeof(_srcaddr);

const unsigned mode_flag_armed = 128;
const unsigned mode_flag_custom = 1;

using namespace time_literals;

mavlink_hil_actuator_controls_t Simulator::actuator_controls_from_outputs()
{
	mavlink_hil_actuator_controls_t msg{};

	msg.time_usec = hrt_absolute_time() + hrt_absolute_time_offset();

	bool armed = (_vehicle_status.arming_state == vehicle_status_s::ARMING_STATE_ARMED);

	const float pwm_center = (PWM_DEFAULT_MAX + PWM_DEFAULT_MIN) / 2;

	int _system_type = _param_mav_type.get();

	/* scale outputs depending on system type */
	if (_system_type == MAV_TYPE_QUADROTOR ||
	    _system_type == MAV_TYPE_HEXAROTOR ||
	    _system_type == MAV_TYPE_OCTOROTOR ||
	    _system_type == MAV_TYPE_VTOL_DUOROTOR ||
	    _system_type == MAV_TYPE_VTOL_QUADROTOR ||
	    _system_type == MAV_TYPE_VTOL_TILTROTOR ||
	    _system_type == MAV_TYPE_VTOL_RESERVED2) {

		/* multirotors: set number of rotor outputs depending on type */

		unsigned n;

		switch (_system_type) {
		case MAV_TYPE_VTOL_DUOROTOR:
			n = 2;
			break;

		case MAV_TYPE_QUADROTOR:
		case MAV_TYPE_VTOL_QUADROTOR:
		case MAV_TYPE_VTOL_TILTROTOR:
			n = 4;
			break;

		case MAV_TYPE_VTOL_RESERVED2:
			// this is the standard VTOL / quad plane with 5 propellers
			n = 5;
			break;

		case MAV_TYPE_HEXAROTOR:
			n = 6;
			break;

		default:
			n = 8;
			break;
		}

		for (unsigned i = 0; i < 16; i++) {
			if (armed) {
				if (i < n) {
					/* scale PWM out PWM_DEFAULT_MIN..PWM_DEFAULT_MAX us to 0..1 for rotors */
					msg.controls[i] = (_actuator_outputs.output[i] - PWM_DEFAULT_MIN) / (PWM_DEFAULT_MAX - PWM_DEFAULT_MIN);

				} else {
					/* scale PWM out PWM_DEFAULT_MIN..PWM_DEFAULT_MAX us to -1..1 for other channels */
					msg.controls[i] = (_actuator_outputs.output[i] - pwm_center) / ((PWM_DEFAULT_MAX - PWM_DEFAULT_MIN) / 2);
				}

			} else {
				/* send 0 when disarmed and for disabled channels */
				msg.controls[i] = 0.0f;
			}
		}

	} else if (_system_type == MAV_TYPE_AIRSHIP) {
		/* airship: scale starboard and port throttle to 0..1 and other channels (tilt, tail thruster) to -1..1 */
		for (unsigned i = 0; i < 16; i++) {
			if (armed) {
				if (i < 2) {
					/* scale PWM out PWM_DEFAULT_MIN..PWM_DEFAULT_MAX us to 0..1 for rotors */
					msg.controls[i] = (_actuator_outputs.output[i] - PWM_DEFAULT_MIN) / (PWM_DEFAULT_MAX - PWM_DEFAULT_MIN);

				} else {
					/* scale PWM out PWM_DEFAULT_MIN..PWM_DEFAULT_MAX us to -1..1 for other channels */
					msg.controls[i] = (_actuator_outputs.output[i] - pwm_center) / ((PWM_DEFAULT_MAX - PWM_DEFAULT_MIN) / 2);
				}

			} else {
				/* set 0 for disabled channels */
				msg.controls[i] = 0.0f;
			}
		}

	} else {
		/* fixed wing: scale throttle to 0..1 and other channels to -1..1 */

		for (unsigned i = 0; i < 16; i++) {
			if (armed) {
				if (i != 4) {
					/* scale PWM out PWM_DEFAULT_MIN..PWM_DEFAULT_MAX us to -1..1 for normal channels */
					msg.controls[i] = (_actuator_outputs.output[i] - pwm_center) / ((PWM_DEFAULT_MAX - PWM_DEFAULT_MIN) / 2);

				} else {
					/* scale PWM out PWM_DEFAULT_MIN..PWM_DEFAULT_MAX us to 0..1 for throttle */
					msg.controls[i] = (_actuator_outputs.output[i] - PWM_DEFAULT_MIN) / (PWM_DEFAULT_MAX - PWM_DEFAULT_MIN);
				}

			} else {
				/* set 0 for disabled channels */
				msg.controls[i] = 0.0f;
			}
		}
	}

	msg.mode = mode_flag_custom;
	msg.mode |= (armed) ? mode_flag_armed : 0;
	msg.flags = 0;

#if defined(ENABLE_LOCKSTEP_SCHEDULER)
	msg.flags |= 1;
#endif

	return msg;
}

void Simulator::send_controls()
{
	orb_copy(ORB_ID(actuator_outputs), _actuator_outputs_sub, &_actuator_outputs);

	if (_actuator_outputs.timestamp > 0) {
		mavlink_hil_actuator_controls_t hil_act_control = actuator_controls_from_outputs();

		mavlink_message_t message{};
		mavlink_msg_hil_actuator_controls_encode(_param_mav_sys_id.get(), _param_mav_comp_id.get(), &message, &hil_act_control);

		PX4_DEBUG("sending controls t=%ld (%ld)", _actuator_outputs.timestamp, hil_act_control.time_usec);

		send_mavlink_message(message);
	}
}

void Simulator::update_sensors(const hrt_abstime &time, const mavlink_hil_sensor_t &sensors)
{
	// temperature only updated with baro
	if ((sensors.fields_updated & SensorSource::BARO) == SensorSource::BARO) {
		if (PX4_ISFINITE(sensors.temperature)) {
<<<<<<< HEAD

			_px4_accel_0.set_temperature(sensors.temperature);
			_px4_accel_1.set_temperature(sensors.temperature);
			_px4_accel_2.set_temperature(sensors.temperature);

			_px4_gyro_0.set_temperature(sensors.temperature);
			_px4_gyro_1.set_temperature(sensors.temperature);
			_px4_gyro_2.set_temperature(sensors.temperature);

=======
>>>>>>> 378cb155
			_px4_mag_0.set_temperature(sensors.temperature);
			_px4_mag_1.set_temperature(sensors.temperature);

			_sensors_temperature = sensors.temperature;
		}
	}

	// accel
<<<<<<< HEAD
	if ((sensors.fields_updated & SensorSource::ACCEL) == SensorSource::ACCEL && !_accel_blocked) {
		_px4_accel_0.update(time, sensors.xacc, sensors.yacc, sensors.zacc);
		_px4_accel_1.update(time, sensors.xacc, sensors.yacc, sensors.zacc);
		_px4_accel_2.update(time, sensors.xacc, sensors.yacc, sensors.zacc);
	}

	// gyro
	if ((sensors.fields_updated & SensorSource::GYRO) == SensorSource::GYRO && !_gyro_blocked) {
		_px4_gyro_0.update(time, sensors.xgyro, sensors.ygyro, sensors.zgyro);
		_px4_gyro_1.update(time, sensors.xgyro, sensors.ygyro, sensors.zgyro);
		_px4_gyro_2.update(time, sensors.xgyro, sensors.ygyro, sensors.zgyro);
=======
	if ((sensors.fields_updated & SensorSource::ACCEL) == SensorSource::ACCEL) {
		for (int i = 0; i < ACCEL_COUNT_MAX; i++) {
			if (_accel_stuck[i]) {
				_px4_accel[i].update(time, _last_accel[i](0), _last_accel[i](1), _last_accel[i](2));

			} else if (!_accel_blocked[i]) {
				_px4_accel[i].set_temperature(_sensors_temperature);
				_px4_accel[i].update(time, sensors.xacc, sensors.yacc, sensors.zacc);
				_last_accel[i] = matrix::Vector3f{sensors.xacc, sensors.yacc, sensors.zacc};
			}
		}
	}

	// gyro
	if ((sensors.fields_updated & SensorSource::GYRO) == SensorSource::GYRO) {
		for (int i = 0; i < GYRO_COUNT_MAX; i++) {
			if (_gyro_stuck[i]) {
				_px4_gyro[i].update(time, _last_gyro[i](0), _last_gyro[i](1), _last_gyro[i](2));

			} else if (!_gyro_blocked[i]) {
				_px4_gyro[i].set_temperature(_sensors_temperature);
				_px4_gyro[i].update(time, sensors.xgyro, sensors.ygyro, sensors.zgyro);
				_last_gyro[i] = matrix::Vector3f{sensors.xgyro, sensors.ygyro, sensors.zgyro};
			}
		}
>>>>>>> 378cb155
	}

	// magnetometer
	if ((sensors.fields_updated & SensorSource::MAG) == SensorSource::MAG && !_mag_blocked) {
		if (_mag_stuck) {
			_px4_mag_0.update(time, _last_magx, _last_magy, _last_magz);
			_px4_mag_1.update(time, _last_magx, _last_magy, _last_magz);

		} else {
			_px4_mag_0.update(time, sensors.xmag, sensors.ymag, sensors.zmag);
			_px4_mag_1.update(time, sensors.xmag, sensors.ymag, sensors.zmag);
			_last_magx = sensors.xmag;
			_last_magy = sensors.ymag;
			_last_magz = sensors.zmag;
		}
	}

	// baro
	if ((sensors.fields_updated & SensorSource::BARO) == SensorSource::BARO && !_baro_blocked) {
		if (_baro_stuck) {
			_px4_baro_0.update(time, _px4_baro_0.get().pressure);
			_px4_baro_0.set_temperature(_px4_baro_0.get().temperature);
			_px4_baro_1.update(time, _px4_baro_1.get().pressure);
			_px4_baro_1.set_temperature(_px4_baro_1.get().temperature);

		} else {
			_px4_baro_0.update(time, sensors.abs_pressure);
			_px4_baro_0.set_temperature(sensors.temperature);
			_px4_baro_1.update(time, sensors.abs_pressure);
			_px4_baro_1.set_temperature(sensors.temperature);
		}
	}

	// differential pressure
	if ((sensors.fields_updated & SensorSource::DIFF_PRESS) == SensorSource::DIFF_PRESS && !_airspeed_blocked) {
		differential_pressure_s report{};
		report.timestamp = time;
		report.temperature = _sensors_temperature;
		report.differential_pressure_filtered_pa = sensors.diff_pressure * 100.0f; // convert from millibar to bar;
		report.differential_pressure_raw_pa = sensors.diff_pressure * 100.0f; // convert from millibar to bar;

		_differential_pressure_pub.publish(report);
	}
}

void Simulator::handle_message(const mavlink_message_t *msg)
{
	switch (msg->msgid) {
	case MAVLINK_MSG_ID_HIL_SENSOR:
		handle_message_hil_sensor(msg);
		break;

	case MAVLINK_MSG_ID_HIL_OPTICAL_FLOW:
		handle_message_optical_flow(msg);
		break;

	case MAVLINK_MSG_ID_ODOMETRY:
		handle_message_odometry(msg);
		break;

	case MAVLINK_MSG_ID_VISION_POSITION_ESTIMATE:
		handle_message_vision_position_estimate(msg);
		break;

	case MAVLINK_MSG_ID_DISTANCE_SENSOR:
		handle_message_distance_sensor(msg);
		break;

	case MAVLINK_MSG_ID_HIL_GPS:
		handle_message_hil_gps(msg);
		break;

	case MAVLINK_MSG_ID_RC_CHANNELS:
		handle_message_rc_channels(msg);
		break;

	case MAVLINK_MSG_ID_LANDING_TARGET:
		handle_message_landing_target(msg);
		break;

	case MAVLINK_MSG_ID_HIL_STATE_QUATERNION:
		handle_message_hil_state_quaternion(msg);
		break;
	}
}

void Simulator::handle_message_distance_sensor(const mavlink_message_t *msg)
{
	mavlink_distance_sensor_t dist;
	mavlink_msg_distance_sensor_decode(msg, &dist);
	publish_distance_topic(&dist);
}

void Simulator::handle_message_hil_gps(const mavlink_message_t *msg)
{
	mavlink_hil_gps_t hil_gps;
	mavlink_msg_hil_gps_decode(msg, &hil_gps);

	if (!_gps_blocked) {
		sensor_gps_s gps{};

		gps.timestamp = hrt_absolute_time();
		gps.time_utc_usec = hil_gps.time_usec;
		gps.fix_type = hil_gps.fix_type;
		gps.lat = hil_gps.lat;
		gps.lon = hil_gps.lon;
		gps.alt = hil_gps.alt;
		gps.eph = (float)hil_gps.eph * 1e-2f; // cm -> m
		gps.epv = (float)hil_gps.epv * 1e-2f; // cm -> m
		gps.vel_m_s = (float)(hil_gps.vel) / 100.0f; // cm/s -> m/s
		gps.vel_n_m_s = (float)(hil_gps.vn) / 100.0f; // cm/s -> m/s
		gps.vel_e_m_s = (float)(hil_gps.ve) / 100.0f; // cm/s -> m/s
		gps.vel_d_m_s = (float)(hil_gps.vd) / 100.0f; // cm/s -> m/s
		gps.cog_rad = math::radians((float)(hil_gps.cog) / 100.0f); // cdeg -> rad
		gps.satellites_used = hil_gps.satellites_visible;
		gps.s_variance_m_s = 0.25f;

		// New publishers will be created based on the HIL_GPS ID's being different or not
		for (size_t i = 0; i < sizeof(_gps_ids) / sizeof(_gps_ids[0]); i++) {
			if (_sensor_gps_pubs[i] && _gps_ids[i] == hil_gps.id) {
				_sensor_gps_pubs[i]->publish(gps);
				break;

			}

			if (_sensor_gps_pubs[i] == nullptr) {
				_sensor_gps_pubs[i] = new uORB::PublicationMulti<sensor_gps_s> {ORB_ID(sensor_gps)};
				_gps_ids[i] = hil_gps.id;
				_sensor_gps_pubs[i]->publish(gps);
				break;
			}
		}
	}
}

void Simulator::handle_message_hil_sensor(const mavlink_message_t *msg)
{
	mavlink_hil_sensor_t imu;
	mavlink_msg_hil_sensor_decode(msg, &imu);

	struct timespec ts;
	abstime_to_ts(&ts, imu.time_usec);
	px4_clock_settime(CLOCK_MONOTONIC, &ts);

	hrt_abstime now_us = hrt_absolute_time();

#if 0
	// This is just for to debug missing HIL_SENSOR messages.
	static hrt_abstime last_time = 0;
	hrt_abstime diff = now_us - last_time;
	float step = diff / 4000.0f;

	if (step > 1.1f || step < 0.9f) {
		PX4_INFO("HIL_SENSOR: imu time_usec: %lu, time_usec: %lu, diff: %lu, step: %.2f", imu.time_usec, now_us, diff, step);
	}

	last_time = now_us;
#endif

	update_sensors(now_us, imu);

#if defined(ENABLE_LOCKSTEP_SCHEDULER)

	if (!_has_initialized.load()) {
		_has_initialized.store(true);
	}

#endif
}

void Simulator::handle_message_hil_state_quaternion(const mavlink_message_t *msg)
{
	mavlink_hil_state_quaternion_t hil_state;
	mavlink_msg_hil_state_quaternion_decode(msg, &hil_state);

	uint64_t timestamp = hrt_absolute_time();

	/* angular velocity */
	vehicle_angular_velocity_s hil_angular_velocity{};
	{
		hil_angular_velocity.timestamp = timestamp;

		hil_angular_velocity.xyz[0] = hil_state.rollspeed;
		hil_angular_velocity.xyz[1] = hil_state.pitchspeed;
		hil_angular_velocity.xyz[2] = hil_state.yawspeed;

		// always publish ground truth attitude message
		_vehicle_angular_velocity_ground_truth_pub.publish(hil_angular_velocity);
	}

	/* attitude */
	vehicle_attitude_s hil_attitude{};
	{
		hil_attitude.timestamp = timestamp;

		matrix::Quatf q(hil_state.attitude_quaternion);
		q.copyTo(hil_attitude.q);

		// always publish ground truth attitude message
		_attitude_ground_truth_pub.publish(hil_attitude);
	}

	/* global position */
	vehicle_global_position_s hil_gpos{};
	{
		hil_gpos.timestamp = timestamp;

		hil_gpos.lat = hil_state.lat / 1E7;//1E7
		hil_gpos.lon = hil_state.lon / 1E7;//1E7
		hil_gpos.alt = hil_state.alt / 1E3;//1E3

		// always publish ground truth attitude message
		_gpos_ground_truth_pub.publish(hil_gpos);
	}

	/* local position */
	struct vehicle_local_position_s hil_lpos = {};
	{
		hil_lpos.timestamp = timestamp;

		double lat = hil_state.lat * 1e-7;
		double lon = hil_state.lon * 1e-7;

		if (!_hil_local_proj_inited) {
			_hil_local_proj_inited = true;
			map_projection_init(&_hil_local_proj_ref, lat, lon);
			_hil_ref_timestamp = timestamp;
			_hil_ref_lat = lat;
			_hil_ref_lon = lon;
			_hil_ref_alt = hil_state.alt / 1000.0f;
		}

		float x;
		float y;
		map_projection_project(&_hil_local_proj_ref, lat, lon, &x, &y);
		hil_lpos.timestamp = timestamp;
		hil_lpos.xy_valid = true;
		hil_lpos.z_valid = true;
		hil_lpos.v_xy_valid = true;
		hil_lpos.v_z_valid = true;
		hil_lpos.x = x;
		hil_lpos.y = y;
		hil_lpos.z = _hil_ref_alt - hil_state.alt / 1000.0f;
		hil_lpos.vx = hil_state.vx / 100.0f;
		hil_lpos.vy = hil_state.vy / 100.0f;
		hil_lpos.vz = hil_state.vz / 100.0f;
		matrix::Eulerf euler = matrix::Quatf(hil_attitude.q);
		hil_lpos.heading = euler.psi();
		hil_lpos.xy_global = true;
		hil_lpos.z_global = true;
		hil_lpos.ref_lat = _hil_ref_lat;
		hil_lpos.ref_lon = _hil_ref_lon;
		hil_lpos.ref_alt = _hil_ref_alt;
		hil_lpos.ref_timestamp = _hil_ref_timestamp;
		hil_lpos.vxy_max = std::numeric_limits<float>::infinity();
		hil_lpos.vz_max = std::numeric_limits<float>::infinity();
		hil_lpos.hagl_min = std::numeric_limits<float>::infinity();
		hil_lpos.hagl_max = std::numeric_limits<float>::infinity();

		// always publish ground truth attitude message
		_lpos_ground_truth_pub.publish(hil_lpos);
	}
}

void Simulator::handle_message_landing_target(const mavlink_message_t *msg)
{
	mavlink_landing_target_t landing_target_mavlink;
	mavlink_msg_landing_target_decode(msg, &landing_target_mavlink);

	irlock_report_s report{};
	report.timestamp = hrt_absolute_time();
	report.signature = landing_target_mavlink.target_num;
	report.pos_x = landing_target_mavlink.angle_x;
	report.pos_y = landing_target_mavlink.angle_y;
	report.size_x = landing_target_mavlink.size_x;
	report.size_y = landing_target_mavlink.size_y;

	_irlock_report_pub.publish(report);
}

void Simulator::handle_message_odometry(const mavlink_message_t *msg)
{
	publish_odometry_topic(msg);
}

void Simulator::handle_message_optical_flow(const mavlink_message_t *msg)
{
	mavlink_hil_optical_flow_t flow;
	mavlink_msg_hil_optical_flow_decode(msg, &flow);
	publish_flow_topic(&flow);
}

void Simulator::handle_message_rc_channels(const mavlink_message_t *msg)
{
	mavlink_rc_channels_t rc_channels;
	mavlink_msg_rc_channels_decode(msg, &rc_channels);

	input_rc_s rc_input{};
	rc_input.timestamp_last_signal = hrt_absolute_time();
	rc_input.channel_count = rc_channels.chancount;
	rc_input.rssi = rc_channels.rssi;
	rc_input.values[0] = rc_channels.chan1_raw;
	rc_input.values[1] = rc_channels.chan2_raw;
	rc_input.values[2] = rc_channels.chan3_raw;
	rc_input.values[3] = rc_channels.chan4_raw;
	rc_input.values[4] = rc_channels.chan5_raw;
	rc_input.values[5] = rc_channels.chan6_raw;
	rc_input.values[6] = rc_channels.chan7_raw;
	rc_input.values[7] = rc_channels.chan8_raw;
	rc_input.values[8] = rc_channels.chan9_raw;
	rc_input.values[9] = rc_channels.chan10_raw;
	rc_input.values[10] = rc_channels.chan11_raw;
	rc_input.values[11] = rc_channels.chan12_raw;
	rc_input.values[12] = rc_channels.chan13_raw;
	rc_input.values[13] = rc_channels.chan14_raw;
	rc_input.values[14] = rc_channels.chan15_raw;
	rc_input.values[15] = rc_channels.chan16_raw;
	rc_input.values[16] = rc_channels.chan17_raw;
	rc_input.values[17] = rc_channels.chan18_raw;

	rc_input.timestamp = hrt_absolute_time();

	// publish message
	_input_rc_pub.publish(rc_input);
}

void Simulator::handle_message_vision_position_estimate(const mavlink_message_t *msg)
{
	publish_odometry_topic(msg);
}

void Simulator::send_mavlink_message(const mavlink_message_t &aMsg)
{
	uint8_t  buf[MAVLINK_MAX_PACKET_LEN];
	uint16_t bufLen = 0;

	bufLen = mavlink_msg_to_send_buffer(buf, &aMsg);

	ssize_t len;

	if (_ip == InternetProtocol::UDP) {
		len = ::sendto(_fd, buf, bufLen, 0, (struct sockaddr *)&_srcaddr, sizeof(_srcaddr));

	} else {
		len = ::send(_fd, buf, bufLen, 0);
	}

	if (len <= 0) {
		PX4_WARN("Failed sending mavlink message: %s", strerror(errno));
	}
}

void *Simulator::sending_trampoline(void * /*unused*/)
{
	_instance->send();
	return nullptr;
}

void Simulator::send()
{
#ifdef __PX4_DARWIN
	pthread_setname_np("sim_send");
#else
	pthread_setname_np(pthread_self(), "sim_send");
#endif

	// Before starting, we ought to send a heartbeat to initiate the SITL
	// simulator to start sending sensor data which will set the time and
	// get everything rolling.
	// Without this, we get stuck at px4_poll which waits for a time update.
	send_heartbeat();

	px4_pollfd_struct_t fds_actuator_outputs[1] = {};
	fds_actuator_outputs[0].fd = _actuator_outputs_sub;
	fds_actuator_outputs[0].events = POLLIN;

	while (true) {

		// Wait for up to 100ms for data.
		int pret = px4_poll(&fds_actuator_outputs[0], 1, 100);

		if (pret == 0) {
			// Timed out, try again.
			continue;
		}

		if (pret < 0) {
			PX4_ERR("poll error %s", strerror(errno));
			continue;
		}

		if (fds_actuator_outputs[0].revents & POLLIN) {
			// Got new data to read, update all topics.
			parameters_update(false);
			check_failure_injections();
			_vehicle_status_sub.update(&_vehicle_status);
			send_controls();
			// Wait for other modules, such as logger or ekf2
			px4_lockstep_wait_for_components();
		}
	}
}

void Simulator::request_hil_state_quaternion()
{
	mavlink_command_long_t cmd_long = {};
	mavlink_message_t message = {};
	cmd_long.command = MAV_CMD_SET_MESSAGE_INTERVAL;
	cmd_long.param1 = MAVLINK_MSG_ID_HIL_STATE_QUATERNION;
	cmd_long.param2 = 5e3;
	mavlink_msg_command_long_encode(_param_mav_sys_id.get(), _param_mav_comp_id.get(), &message, &cmd_long);
	send_mavlink_message(message);
}

void Simulator::send_heartbeat()
{
	mavlink_heartbeat_t hb = {};
	mavlink_message_t message = {};
	hb.autopilot = 12;
	hb.base_mode |= (_vehicle_status.arming_state == vehicle_status_s::ARMING_STATE_ARMED) ? 128 : 0;
	mavlink_msg_heartbeat_encode(_param_mav_sys_id.get(), _param_mav_comp_id.get(), &message, &hb);
	send_mavlink_message(message);
}

void Simulator::run()
{
#ifdef __PX4_DARWIN
	pthread_setname_np("sim_rcv");
#else
	pthread_setname_np(pthread_self(), "sim_rcv");
#endif

	struct sockaddr_in _myaddr {};
	_myaddr.sin_family = AF_INET;
	_myaddr.sin_addr.s_addr = htonl(INADDR_ANY);
	_myaddr.sin_port = htons(_port);

	if (_ip == InternetProtocol::UDP) {

		if ((_fd = socket(AF_INET, SOCK_DGRAM, 0)) < 0) {
			PX4_ERR("Creating UDP socket failed: %s", strerror(errno));
			return;
		}

		if (bind(_fd, (struct sockaddr *)&_myaddr, sizeof(_myaddr)) < 0) {
			PX4_ERR("bind for UDP port %i failed (%i)", _port, errno);
			::close(_fd);
			return;
		}

		PX4_INFO("Waiting for simulator to connect on UDP port %u", _port);

		while (true) {
			// Once we receive something, we're most probably good and can carry on.
			int len = ::recvfrom(_fd, _buf, sizeof(_buf), 0,
					     (struct sockaddr *)&_srcaddr, (socklen_t *)&_addrlen);

			if (len > 0) {
				break;

			} else {
				system_usleep(100);
			}
		}

		PX4_INFO("Simulator connected on UDP port %u.", _port);

	} else {

		PX4_INFO("Waiting for simulator to accept connection on TCP port %u", _port);

		while (true) {
			if ((_fd = socket(AF_INET, SOCK_STREAM, 0)) < 0) {
				PX4_ERR("Creating TCP socket failed: %s", strerror(errno));
				return;
			}

			int yes = 1;
			int ret = setsockopt(_fd, IPPROTO_TCP, TCP_NODELAY, (char *) &yes, sizeof(int));

			if (ret != 0) {
				PX4_ERR("setsockopt failed: %s", strerror(errno));
			}

			socklen_t myaddr_len = sizeof(_myaddr);
			ret = connect(_fd, (struct sockaddr *)&_myaddr, myaddr_len);

			if (ret == 0) {
				break;

			} else {
				::close(_fd);
				system_usleep(100);
			}
		}

		PX4_INFO("Simulator connected on TCP port %u.", _port);

	}

	// Create a thread for sending data to the simulator.
	pthread_t sender_thread;

	pthread_attr_t sender_thread_attr;
	pthread_attr_init(&sender_thread_attr);
	pthread_attr_setstacksize(&sender_thread_attr, PX4_STACK_ADJUSTED(4000));

	struct sched_param param;
	(void)pthread_attr_getschedparam(&sender_thread_attr, &param);

	// sender thread should run immediately after new outputs are available
	//  to send the lockstep update to the simulation
	param.sched_priority = SCHED_PRIORITY_ACTUATOR_OUTPUTS + 1;
	(void)pthread_attr_setschedparam(&sender_thread_attr, &param);

	struct pollfd fds[2] = {};
	unsigned fd_count = 1;
	fds[0].fd = _fd;
	fds[0].events = POLLIN;

#ifdef ENABLE_UART_RC_INPUT
	// setup serial connection to autopilot (used to get manual controls)
	int serial_fd = openUart(PIXHAWK_DEVICE, PIXHAWK_DEVICE_BAUD);

	char serial_buf[1024];

	if (serial_fd >= 0) {
		fds[1].fd = serial_fd;
		fds[1].events = POLLIN;
		fd_count++;

		PX4_INFO("Start using %s for radio control input.", PIXHAWK_DEVICE);

	} else {
		PX4_INFO("Not using %s for radio control input. Assuming joystick input via MAVLink.", PIXHAWK_DEVICE);
	}

#endif

	// Subscribe to topics.
	// Only subscribe to the first actuator_outputs to fill a single HIL_ACTUATOR_CONTROLS.
	_actuator_outputs_sub = orb_subscribe_multi(ORB_ID(actuator_outputs), 0);

	// got data from simulator, now activate the sending thread
	pthread_create(&sender_thread, &sender_thread_attr, Simulator::sending_trampoline, nullptr);
	pthread_attr_destroy(&sender_thread_attr);

	mavlink_status_t mavlink_status = {};

	// Request HIL_STATE_QUATERNION for ground truth.
	request_hil_state_quaternion();

	while (true) {

		// wait for new mavlink messages to arrive
		int pret = ::poll(&fds[0], fd_count, 1000);

		if (pret == 0) {
			// Timed out.
			continue;
		}

		if (pret < 0) {
			PX4_ERR("poll error %d, %d", pret, errno);
			continue;
		}

		if (fds[0].revents & POLLIN) {

			int len = ::recvfrom(_fd, _buf, sizeof(_buf), 0, (struct sockaddr *)&_srcaddr, (socklen_t *)&_addrlen);

			if (len > 0) {
				mavlink_message_t msg;

				for (int i = 0; i < len; i++) {
					if (mavlink_parse_char(MAVLINK_COMM_0, _buf[i], &msg, &mavlink_status)) {
						handle_message(&msg);
					}
				}
			}
		}

#ifdef ENABLE_UART_RC_INPUT

		// got data from PIXHAWK
		if (fd_count > 1 && fds[1].revents & POLLIN) {
			int len = ::read(serial_fd, serial_buf, sizeof(serial_buf));

			if (len > 0) {
				mavlink_message_t msg;

				mavlink_status_t serial_status = {};

				for (int i = 0; i < len; ++i) {
					if (mavlink_parse_char(MAVLINK_COMM_1, serial_buf[i], &msg, &serial_status)) {
						handle_message(&msg);
					}
				}
			}
		}

#endif
	}

	orb_unsubscribe(_actuator_outputs_sub);
}

#ifdef ENABLE_UART_RC_INPUT
int openUart(const char *uart_name, int baud)
{
	/* process baud rate */
	int speed;

	switch (baud) {
	case 0:      speed = B0;      break;

	case 50:     speed = B50;     break;

	case 75:     speed = B75;     break;

	case 110:    speed = B110;    break;

	case 134:    speed = B134;    break;

	case 150:    speed = B150;    break;

	case 200:    speed = B200;    break;

	case 300:    speed = B300;    break;

	case 600:    speed = B600;    break;

	case 1200:   speed = B1200;   break;

	case 1800:   speed = B1800;   break;

	case 2400:   speed = B2400;   break;

	case 4800:   speed = B4800;   break;

	case 9600:   speed = B9600;   break;

	case 19200:  speed = B19200;  break;

	case 38400:  speed = B38400;  break;

	case 57600:  speed = B57600;  break;

	case 115200: speed = B115200; break;

	case 230400: speed = B230400; break;

	case 460800: speed = B460800; break;

	case 921600: speed = B921600; break;

	default:
		PX4_ERR("Unsupported baudrate: %d", baud);
		return -EINVAL;
	}

	/* open uart */
	int uart_fd = ::open(uart_name, O_RDWR | O_NOCTTY);

	if (uart_fd < 0) {
		return uart_fd;
	}


	/* Try to set baud rate */
	struct termios uart_config = {};

	int termios_state;

	/* Back up the original uart configuration to restore it after exit */
	if ((termios_state = tcgetattr(uart_fd, &uart_config)) < 0) {
		PX4_ERR("tcgetattr failed for %s: %s\n", uart_name, strerror(errno));
		::close(uart_fd);
		return -1;
	}

	/* Set baud rate */
	if (cfsetispeed(&uart_config, speed) < 0 || cfsetospeed(&uart_config, speed) < 0) {
		PX4_ERR("cfsetispeed or cfsetospeed failed for %s: %s\n", uart_name, strerror(errno));
		::close(uart_fd);
		return -1;
	}

	// Make raw
	cfmakeraw(&uart_config);

	if ((termios_state = tcsetattr(uart_fd, TCSANOW, &uart_config)) < 0) {
		PX4_ERR("tcsetattr failed for %s: %s\n", uart_name, strerror(errno));
		::close(uart_fd);
		return -1;
	}

	return uart_fd;
}
#endif

void Simulator::check_failure_injections()
{
	vehicle_command_s vehicle_command;

	while (_vehicle_command_sub.update(&vehicle_command)) {
		if (vehicle_command.command != vehicle_command_s::VEHICLE_CMD_INJECT_FAILURE) {
			continue;
		}

		bool handled = false;
		bool supported = false;

		const int failure_unit = static_cast<int>(vehicle_command.param1 + 0.5f);
		const int failure_type = static_cast<int>(vehicle_command.param2 + 0.5f);
		const int instance = static_cast<int>(vehicle_command.param3 + 0.5f);

		if (failure_unit == vehicle_command_s::FAILURE_UNIT_SENSOR_GPS) {
			handled = true;

			if (failure_type == vehicle_command_s::FAILURE_TYPE_OFF) {
				supported = true;
				_gps_blocked = true;

			} else if (failure_type == vehicle_command_s::FAILURE_TYPE_OK) {
				supported = true;
				_gps_blocked = false;
			}

		} else if (failure_unit == vehicle_command_s::FAILURE_UNIT_SENSOR_ACCEL) {
			handled = true;

			if (failure_type == vehicle_command_s::FAILURE_TYPE_OFF) {
				supported = true;

				// 0 to signal all
				if (instance == 0) {
					for (int i = 0; i < ACCEL_COUNT_MAX; i++) {
						_accel_blocked[i] = true;
						_accel_stuck[i] = false;
					}

				} else if (instance >= 1 && instance <= ACCEL_COUNT_MAX) {
					_accel_blocked[instance - 1] = true;
					_accel_stuck[instance - 1] = false;
				}

			} else if (failure_type == vehicle_command_s::FAILURE_TYPE_STUCK) {
				supported = true;

				// 0 to signal all
				if (instance == 0) {
					for (int i = 0; i < ACCEL_COUNT_MAX; i++) {
						_accel_blocked[i] = false;
						_accel_stuck[i] = true;
					}

				} else if (instance >= 1 && instance <= ACCEL_COUNT_MAX) {
					_accel_blocked[instance - 1] = false;
					_accel_stuck[instance - 1] = true;
				}

			} else if (failure_type == vehicle_command_s::FAILURE_TYPE_OK) {
				supported = true;

				// 0 to signal all
				if (instance == 0) {
					for (int i = 0; i < ACCEL_COUNT_MAX; i++) {
						_accel_blocked[i] = false;
						_accel_stuck[i] = false;
					}

				} else if (instance >= 1 && instance <= ACCEL_COUNT_MAX) {
					_accel_blocked[instance - 1] = false;
					_accel_stuck[instance - 1] = false;
				}
			}

		} else if (failure_unit == vehicle_command_s::FAILURE_UNIT_SENSOR_GYRO) {
			handled = true;

			if (failure_type == vehicle_command_s::FAILURE_TYPE_OFF) {
				supported = true;

				// 0 to signal all
				if (instance == 0) {
					for (int i = 0; i < GYRO_COUNT_MAX; i++) {
						_gyro_blocked[i] = true;
						_gyro_stuck[i] = false;
					}

				} else if (instance >= 1 && instance <= GYRO_COUNT_MAX) {
					_gyro_blocked[instance - 1] = true;
					_gyro_stuck[instance - 1] = false;
				}

			} else if (failure_type == vehicle_command_s::FAILURE_TYPE_STUCK) {
				supported = true;

				// 0 to signal all
				if (instance == 0) {
					for (int i = 0; i < GYRO_COUNT_MAX; i++) {
						_gyro_blocked[i] = false;
						_gyro_stuck[i] = true;
					}

				} else if (instance >= 1 && instance <= GYRO_COUNT_MAX) {
					_gyro_blocked[instance - 1] = false;
					_gyro_stuck[instance - 1] = true;
				}

			} else if (failure_type == vehicle_command_s::FAILURE_TYPE_OK) {
				supported = true;

				// 0 to signal all
				if (instance == 0) {
					for (int i = 0; i < GYRO_COUNT_MAX; i++) {
						_gyro_blocked[i] = false;
						_gyro_stuck[i] = false;
					}

				} else if (instance >= 1 && instance <= GYRO_COUNT_MAX) {
					_gyro_blocked[instance - 1] = false;
					_gyro_stuck[instance - 1] = false;
				}
			}

		} else if (failure_unit == vehicle_command_s::FAILURE_UNIT_SENSOR_MAG) {
			handled = true;

			if (failure_type == vehicle_command_s::FAILURE_TYPE_OFF) {
				supported = true;
				_mag_blocked = true;

			} else if (failure_type == vehicle_command_s::FAILURE_TYPE_STUCK) {
				supported = true;
				_mag_stuck = true;
				_mag_blocked = false;

			} else if (failure_type == vehicle_command_s::FAILURE_TYPE_OK) {
				supported = true;
				_mag_blocked = false;
			}

		} else if (failure_unit == vehicle_command_s::FAILURE_UNIT_SENSOR_BARO) {
			handled = true;

			if (failure_type == vehicle_command_s::FAILURE_TYPE_OFF) {
				supported = true;
				_baro_blocked = true;

			} else if (failure_type == vehicle_command_s::FAILURE_TYPE_STUCK) {
				supported = true;
				_baro_stuck = true;
				_baro_blocked = false;

			} else if (failure_type == vehicle_command_s::FAILURE_TYPE_OK) {
				supported = true;
				_baro_blocked = false;
			}

		} else if (failure_unit == vehicle_command_s::FAILURE_UNIT_SENSOR_AIRSPEED) {
			handled = true;

			if (failure_type == vehicle_command_s::FAILURE_TYPE_OFF) {
				supported = true;
				_airspeed_blocked = true;

			} else if (failure_type == vehicle_command_s::FAILURE_TYPE_OK) {
				supported = true;
				_airspeed_blocked = false;
			}
		}

		if (handled) {
			vehicle_command_ack_s ack;
			ack.timestamp = hrt_absolute_time();
			ack.command = vehicle_command.command;
			ack.from_external = false;
			ack.result = supported ?
				     vehicle_command_ack_s::VEHICLE_RESULT_ACCEPTED :
				     vehicle_command_ack_s::VEHICLE_RESULT_UNSUPPORTED;
			_command_ack_pub.publish(ack);
		}
	}
}

int Simulator::publish_flow_topic(const mavlink_hil_optical_flow_t *flow_mavlink)
{
	optical_flow_s flow = {};
	flow.sensor_id = flow_mavlink->sensor_id;
	flow.timestamp = hrt_absolute_time();
	flow.time_since_last_sonar_update = 0;
	flow.frame_count_since_last_readout = 0; // ?
	flow.integration_timespan = flow_mavlink->integration_time_us;

	flow.ground_distance_m = flow_mavlink->distance;
	flow.gyro_temperature = flow_mavlink->temperature;
	flow.gyro_x_rate_integral = flow_mavlink->integrated_xgyro;
	flow.gyro_y_rate_integral = flow_mavlink->integrated_ygyro;
	flow.gyro_z_rate_integral = flow_mavlink->integrated_zgyro;
	flow.pixel_flow_x_integral = flow_mavlink->integrated_x;
	flow.pixel_flow_y_integral = flow_mavlink->integrated_y;
	flow.quality = flow_mavlink->quality;

	/* fill in sensor limits */
	float flow_rate_max;
	param_get(param_find("SENS_FLOW_MAXR"), &flow_rate_max);
	float flow_min_hgt;
	param_get(param_find("SENS_FLOW_MINHGT"), &flow_min_hgt);
	float flow_max_hgt;
	param_get(param_find("SENS_FLOW_MAXHGT"), &flow_max_hgt);

	flow.max_flow_rate = flow_rate_max;
	flow.min_ground_distance = flow_min_hgt;
	flow.max_ground_distance = flow_max_hgt;

	/* rotate measurements according to parameter */
	int32_t flow_rot_int;
	param_get(param_find("SENS_FLOW_ROT"), &flow_rot_int);
	const enum Rotation flow_rot = (Rotation)flow_rot_int;

	float zeroval = 0.0f;
	rotate_3f(flow_rot, flow.pixel_flow_x_integral, flow.pixel_flow_y_integral, zeroval);
	rotate_3f(flow_rot, flow.gyro_x_rate_integral, flow.gyro_y_rate_integral, flow.gyro_z_rate_integral);

	_flow_pub.publish(flow);

	return PX4_OK;
}

int Simulator::publish_odometry_topic(const mavlink_message_t *odom_mavlink)
{
	uint64_t timestamp = hrt_absolute_time();

	struct vehicle_odometry_s odom;

	odom.timestamp = timestamp;
	odom.timestamp_sample = timestamp;

	const size_t POS_URT_SIZE = sizeof(odom.pose_covariance) / sizeof(odom.pose_covariance[0]);

	if (odom_mavlink->msgid == MAVLINK_MSG_ID_ODOMETRY) {
		mavlink_odometry_t odom_msg;
		mavlink_msg_odometry_decode(odom_mavlink, &odom_msg);

		/* The position in the local NED frame */
		odom.x = odom_msg.x;
		odom.y = odom_msg.y;
		odom.z = odom_msg.z;

		/* The quaternion of the ODOMETRY msg represents a rotation from
		 * NED earth/local frame to XYZ body frame */
		matrix::Quatf q(odom_msg.q[0], odom_msg.q[1], odom_msg.q[2], odom_msg.q[3]);
		q.copyTo(odom.q);

		if (odom_msg.frame_id == MAV_FRAME_LOCAL_NED) {
			odom.local_frame = vehicle_odometry_s::LOCAL_FRAME_NED;

		} else {
			odom.local_frame = vehicle_odometry_s::LOCAL_FRAME_FRD;
		}

		static_assert(POS_URT_SIZE == (sizeof(odom_msg.pose_covariance) / sizeof(odom_msg.pose_covariance[0])),
			      "Odometry Pose Covariance matrix URT array size mismatch");

		/* The pose covariance URT */
		for (size_t i = 0; i < POS_URT_SIZE; i++) {
			odom.pose_covariance[i] = odom_msg.pose_covariance[i];
		}

		/* The velocity in the body-fixed frame */
		odom.velocity_frame = vehicle_odometry_s::BODY_FRAME_FRD;
		odom.vx = odom_msg.vx;
		odom.vy = odom_msg.vy;
		odom.vz = odom_msg.vz;

		/* The angular velocity in the body-fixed frame */
		odom.rollspeed = odom_msg.rollspeed;
		odom.pitchspeed = odom_msg.pitchspeed;
		odom.yawspeed = odom_msg.yawspeed;

		// velocity_covariance
		static constexpr size_t VEL_URT_SIZE = sizeof(odom.velocity_covariance) / sizeof(odom.velocity_covariance[0]);
		static_assert(VEL_URT_SIZE == (sizeof(odom_msg.velocity_covariance) / sizeof(odom_msg.velocity_covariance[0])),
			      "Odometry Velocity Covariance matrix URT array size mismatch");

		/* The velocity covariance URT */
		for (size_t i = 0; i < VEL_URT_SIZE; i++) {
			odom.velocity_covariance[i] = odom_msg.velocity_covariance[i];
		}

		/* Publish the odometry based on the source */
		if (odom_msg.estimator_type == MAV_ESTIMATOR_TYPE_VISION || odom_msg.estimator_type == MAV_ESTIMATOR_TYPE_VIO) {
			_visual_odometry_pub.publish(odom);

		} else if (odom_msg.estimator_type == MAV_ESTIMATOR_TYPE_MOCAP) {
			_mocap_odometry_pub.publish(odom);

		} else {
			PX4_ERR("Estimator source %u not supported. Unable to publish pose and velocity", odom_msg.estimator_type);
		}

	} else if (odom_mavlink->msgid == MAVLINK_MSG_ID_VISION_POSITION_ESTIMATE) {
		mavlink_vision_position_estimate_t ev;
		mavlink_msg_vision_position_estimate_decode(odom_mavlink, &ev);
		/* The position in the local NED frame */
		odom.x = ev.x;
		odom.y = ev.y;
		odom.z = ev.z;
		/* The euler angles of the VISUAL_POSITION_ESTIMATE msg represent a
		 * rotation from NED earth/local frame to XYZ body frame */
		matrix::Quatf q(matrix::Eulerf(ev.roll, ev.pitch, ev.yaw));
		q.copyTo(odom.q);

		odom.local_frame = vehicle_odometry_s::LOCAL_FRAME_NED;

		static_assert(POS_URT_SIZE == (sizeof(ev.covariance) / sizeof(ev.covariance[0])),
			      "Vision Position Estimate Pose Covariance matrix URT array size mismatch");

		/* The pose covariance URT */
		for (size_t i = 0; i < POS_URT_SIZE; i++) {
			odom.pose_covariance[i] = ev.covariance[i];
		}

		/* The velocity in the local NED frame - unknown */
		odom.vx = NAN;
		odom.vy = NAN;
		odom.vz = NAN;
		/* The angular velocity in body-fixed frame - unknown */
		odom.rollspeed = NAN;
		odom.pitchspeed = NAN;
		odom.yawspeed = NAN;

		/* The velocity covariance URT - unknown */
		odom.velocity_covariance[0] = NAN;

		/* Publish the odometry */
		_visual_odometry_pub.publish(odom);
	}

	return PX4_OK;
}

int Simulator::publish_distance_topic(const mavlink_distance_sensor_t *dist_mavlink)
{
	distance_sensor_s dist{};
	dist.timestamp = hrt_absolute_time();
	dist.min_distance = dist_mavlink->min_distance / 100.0f;
	dist.max_distance = dist_mavlink->max_distance / 100.0f;
	dist.current_distance = dist_mavlink->current_distance / 100.0f;
	dist.type = dist_mavlink->type;
	dist.id = dist_mavlink->id;
	dist.variance = dist_mavlink->covariance * 1e-4f; // cm^2 to m^2

	// MAVLink DISTANCE_SENSOR signal_quality value of 0 means unset/unknown
	// quality value. Also it comes normalised between 1 and 100 while the uORB
	// signal quality is normalised between 0 and 100.
	dist.signal_quality = dist_mavlink->signal_quality == 0 ? -1 : 100 * (dist_mavlink->signal_quality - 1) / 99;

	switch (dist_mavlink->orientation) {
	case MAV_SENSOR_ORIENTATION::MAV_SENSOR_ROTATION_PITCH_270:
		dist.orientation = distance_sensor_s::ROTATION_DOWNWARD_FACING;
		break;

	case MAV_SENSOR_ORIENTATION::MAV_SENSOR_ROTATION_PITCH_90:
		dist.orientation = distance_sensor_s::ROTATION_UPWARD_FACING;
		break;

	case MAV_SENSOR_ORIENTATION::MAV_SENSOR_ROTATION_PITCH_180:
		dist.orientation = distance_sensor_s::ROTATION_BACKWARD_FACING;
		break;

	case MAV_SENSOR_ORIENTATION::MAV_SENSOR_ROTATION_NONE:
		dist.orientation = distance_sensor_s::ROTATION_FORWARD_FACING;
		break;

	case MAV_SENSOR_ORIENTATION::MAV_SENSOR_ROTATION_YAW_270:
		dist.orientation = distance_sensor_s::ROTATION_LEFT_FACING;
		break;

	case MAV_SENSOR_ORIENTATION::MAV_SENSOR_ROTATION_YAW_90:
		dist.orientation = distance_sensor_s::ROTATION_RIGHT_FACING;
		break;

	default:
		dist.orientation = distance_sensor_s::ROTATION_CUSTOM;
	}

	dist.h_fov = dist_mavlink->horizontal_fov;
	dist.v_fov = dist_mavlink->vertical_fov;
	dist.q[0] = dist_mavlink->quaternion[0];
	dist.q[1] = dist_mavlink->quaternion[1];
	dist.q[2] = dist_mavlink->quaternion[2];
	dist.q[3] = dist_mavlink->quaternion[3];

	// New publishers will be created based on the sensor ID's being different or not
	for (size_t i = 0; i < sizeof(_dist_sensor_ids) / sizeof(_dist_sensor_ids[0]); i++) {
		if (_dist_pubs[i] && _dist_sensor_ids[i] == dist.id) {
			_dist_pubs[i]->publish(dist);
			break;

		}

		if (_dist_pubs[i] == nullptr) {
			_dist_pubs[i] = new uORB::PublicationMulti<distance_sensor_s> {ORB_ID(distance_sensor)};
			_dist_sensor_ids[i] = dist.id;
			_dist_pubs[i]->publish(dist);
			break;
		}
	}

	return PX4_OK;
}<|MERGE_RESOLUTION|>--- conflicted
+++ resolved
@@ -215,18 +215,6 @@
 	// temperature only updated with baro
 	if ((sensors.fields_updated & SensorSource::BARO) == SensorSource::BARO) {
 		if (PX4_ISFINITE(sensors.temperature)) {
-<<<<<<< HEAD
-
-			_px4_accel_0.set_temperature(sensors.temperature);
-			_px4_accel_1.set_temperature(sensors.temperature);
-			_px4_accel_2.set_temperature(sensors.temperature);
-
-			_px4_gyro_0.set_temperature(sensors.temperature);
-			_px4_gyro_1.set_temperature(sensors.temperature);
-			_px4_gyro_2.set_temperature(sensors.temperature);
-
-=======
->>>>>>> 378cb155
 			_px4_mag_0.set_temperature(sensors.temperature);
 			_px4_mag_1.set_temperature(sensors.temperature);
 
@@ -235,19 +223,6 @@
 	}
 
 	// accel
-<<<<<<< HEAD
-	if ((sensors.fields_updated & SensorSource::ACCEL) == SensorSource::ACCEL && !_accel_blocked) {
-		_px4_accel_0.update(time, sensors.xacc, sensors.yacc, sensors.zacc);
-		_px4_accel_1.update(time, sensors.xacc, sensors.yacc, sensors.zacc);
-		_px4_accel_2.update(time, sensors.xacc, sensors.yacc, sensors.zacc);
-	}
-
-	// gyro
-	if ((sensors.fields_updated & SensorSource::GYRO) == SensorSource::GYRO && !_gyro_blocked) {
-		_px4_gyro_0.update(time, sensors.xgyro, sensors.ygyro, sensors.zgyro);
-		_px4_gyro_1.update(time, sensors.xgyro, sensors.ygyro, sensors.zgyro);
-		_px4_gyro_2.update(time, sensors.xgyro, sensors.ygyro, sensors.zgyro);
-=======
 	if ((sensors.fields_updated & SensorSource::ACCEL) == SensorSource::ACCEL) {
 		for (int i = 0; i < ACCEL_COUNT_MAX; i++) {
 			if (_accel_stuck[i]) {
@@ -273,7 +248,6 @@
 				_last_gyro[i] = matrix::Vector3f{sensors.xgyro, sensors.ygyro, sensors.zgyro};
 			}
 		}
->>>>>>> 378cb155
 	}
 
 	// magnetometer
