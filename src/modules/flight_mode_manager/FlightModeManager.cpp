--- conflicted
+++ resolved
@@ -213,18 +213,11 @@
 			error = switchTask(FlightTaskIndex::ManualPosition);
 			break;
 
-<<<<<<< HEAD
-		case 3:
-			error = switchTask(FlightTaskIndex::ManualPositionSmoothVel);
-			break;
-
 		case 9:
 			// MPC_POS_MODE 9 => Drop for ALTCTL, Acceleration for POSCTL
 			error = switchTask(FlightTaskIndex::ManualAcceleration);
 			break;
 
-=======
->>>>>>> defccfa9
 		case 4:
 		default:
 			if (_param_mpc_pos_mode.get() != 4) {
