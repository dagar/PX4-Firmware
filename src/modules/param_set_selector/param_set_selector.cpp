--- conflicted
+++ resolved
@@ -195,14 +195,8 @@
 			// hardcoded params for ACRO_FAST
 			mpc_man_tilt_max = 60.0;
 			mpc_tiltmax_air = 60.0;
-<<<<<<< HEAD
-			mpc_z_vel_max_dn = 3.0;
-			mpc_z_vel_max_up = 3.0;
-=======
 			mpc_z_vel_max_dn = 7.0;
 			mpc_z_vel_max_up = 7.0;
-			mc_airmode = 0; // typically 2
->>>>>>> e32249cb
 			PX4_INFO("Updating to ACRO_FAST params.");
 			break;
 		}
@@ -211,14 +205,8 @@
 			// hardcoded params for ALT_FAST
 			mpc_man_tilt_max = 60.0;
 			mpc_tiltmax_air = 60.0;
-<<<<<<< HEAD
-			mpc_z_vel_max_dn = 3.0;
-			mpc_z_vel_max_up = 3.0;
-=======
 			mpc_z_vel_max_dn = 7.0;
 			mpc_z_vel_max_up = 7.0;
-			mc_airmode = 0;
->>>>>>> e32249cb
 			PX4_INFO("Updating to ALT_FAST params.");
 			break;
 		}
