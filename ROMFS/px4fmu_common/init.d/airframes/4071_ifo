#!/bin/sh
#
# @name UVify IFO
#
# @type Quadrotor x
# @class Copter
#
# @maintainer Hyon Lim <lim@uvify.com>
#

. ${R}etc/init.d/rc.mc_defaults

# Attitude & rate gains
param set-default MC_ROLLRATE_D 0.0013
param set-default MC_PITCHRATE_D 0.0016

param set-default MC_YAW_FF 0.5

param set-default MPC_MANTHR_MAX 0.9
param set-default MPC_MANTHR_MIN 0.08

# Filter settings
param set-default IMU_DGYRO_CUTOFF 90
param set-default IMU_GYRO_CUTOFF 100

# System
<<<<<<< HEAD
=======
param set-default PWM_MAIN_MIN 1100
>>>>>>> 0061ef8b

param set-default SENS_BOARD_ROT 10

# EKF2
param set-default EKF2_GND_EFF_DZ 6
param set-default EKF2_HGT_REF 1

# Position control
param set-default MPC_Z_P 1
param set-default MPC_Z_VEL_P_ACC 4
param set-default MPC_Z_VEL_I_ACC 0.4

param set-default MPC_THR_MIN 0.06
param set-default MPC_THR_HOVER 0.3

param set-default MIS_TAKEOFF_ALT 1.1
param set-default MPC_XY_P 1.7
param set-default MPC_XY_VEL_P_ACC 2.6
param set-default MPC_XY_VEL_I_ACC 1.2
param set-default MPC_XY_VEL_D_ACC 0.2
param set-default MPC_TKO_RAMP_T 1
param set-default MPC_TKO_SPEED 1.1
param set-default MPC_VEL_MANUAL 3

param set-default BAT1_SOURCE 0
param set-default BAT1_N_CELLS 4
param set-default BAT1_V_DIV 10.14
param set-default BAT1_A_PER_V 18.18
param set-default COM_DISARM_LAND 2

# Filter settings
param set-default IMU_GYRO_CUTOFF 90
param set-default IMU_DGYRO_CUTOFF 70

# Don't try to be intelligent on RC loss: just cut the motors
param set-default NAV_RCL_ACT 6

# TELEM1 ttyS1 - Wifi module
param set-default MAV_0_CONFIG 101
param set-default MAV_0_RATE 0
# onboard
param set-default MAV_0_MODE 2
param set-default SER_TEL1_BAUD 921600

# TELEM2 ttyS2 - Sub 1-Ghz
param set-default MAV_1_CONFIG 102
# normal
param set-default MAV_1_MODE 0
param set-default SER_TEL2_BAUD 57600


param set-default CA_ROTOR_COUNT 4
param set-default CA_ROTOR0_PX 0.15
param set-default CA_ROTOR0_PY 0.15
param set-default CA_ROTOR1_PX -0.15
param set-default CA_ROTOR1_PY -0.15
param set-default CA_ROTOR2_PX 0.15
param set-default CA_ROTOR2_PY -0.15
param set-default CA_ROTOR2_KM -0.05
param set-default CA_ROTOR3_PX -0.15
param set-default CA_ROTOR3_PY 0.15
param set-default CA_ROTOR3_KM -0.05

param set-default PWM_MAIN_TIM0 0

param set-default PWM_MAIN_FUNC1 101
param set-default PWM_MAIN_FUNC2 102
param set-default PWM_MAIN_FUNC3 103
param set-default PWM_MAIN_FUNC4 104
<|MERGE_RESOLUTION|>--- conflicted
+++ resolved
@@ -6,6 +6,14 @@
 # @class Copter
 #
 # @maintainer Hyon Lim <lim@uvify.com>
+#
+# @board px4_fmu-v2 exclude
+# @board px4_fmu-v3 exclude
+# @board px4_fmu-v4pro exclude
+# @board px4_fmu-v5 exclude
+# @board px4_fmu-v5x exclude
+# @board bitcraze_crazyflie exclude
+# @board cuav_x7pro exclude
 #
 
 . ${R}etc/init.d/rc.mc_defaults
@@ -24,10 +32,7 @@
 param set-default IMU_GYRO_CUTOFF 100
 
 # System
-<<<<<<< HEAD
-=======
 param set-default PWM_MAIN_MIN 1100
->>>>>>> 0061ef8b
 
 param set-default SENS_BOARD_ROT 10
 
