--- conflicted
+++ resolved
@@ -34,12 +34,7 @@
 px4_add_romfs_files(
 	# [0-999] Reserved (historical)
 
-<<<<<<< HEAD
 	# [1000, 1999] Simulation setups
-	1000_rc_fw_easystar.hil
-=======
-	# [1000, 1999] Simulation setups"
->>>>>>> 0061ef8b
 	1001_rc_quad_x.hil
 	1002_standard_vtol.hil
 	1100_rc_quad_x_sih.hil
@@ -57,21 +52,11 @@
 
 	# [4000, 4999] Quadrotor x
 	4001_quad_x
-<<<<<<< HEAD
-	4009_qav250
-=======
->>>>>>> 0061ef8b
 	4014_s500
 	4015_holybro_s500
 	4016_holybro_px4vision
 	4017_nxp_hovergames
-<<<<<<< HEAD
-	4019_x500_v2
-	4030_3dr_solo
-	4031_3dr_quad
-=======
 	4040_reaper
->>>>>>> 0061ef8b
 	4041_beta75x
 	4050_generic_250
 	4052_holybro_qav250
@@ -99,14 +84,6 @@
 	# [9000, 9999] Octorotor +
 	9001_octo_+
 
-<<<<<<< HEAD
-	# [10000, 10999] Quadrotor Wide arm / H frame
-	10015_tbs_discovery
-	10016_3dr_iris
-	10018_tbs_endurance
-
-=======
->>>>>>> 0061ef8b
 	# [11000, 11999] Hexa Cox
 	11001_hexa_cox
 
