--- conflicted
+++ resolved
@@ -6,13 +6,12 @@
 # @class Copter
 #
 # @maintainer
+# @board px4_fmu-v2 exclude
+#
 
 . ${R}etc/init.d/rc.mc_defaults
 
-<<<<<<< HEAD
-=======
 
->>>>>>> 0061ef8b
 # Battery settings
 param set-default BAT_CRIT_THR 0.20
 param set-default BAT_LOW_THR 0.25
