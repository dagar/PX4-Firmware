#!/bin/sh
#
# @name UVify IFO
#
# @type Quadrotor x
# @class Copter
#
<<<<<<< HEAD
# @output MAIN1 motor 1
# @output MAIN2 motor 2
# @output MAIN3 motor 3
# @output MAIN4 motor 4
=======
# @board px4_fmu-v2 exclude
# @board px4_fmu-v3 exclude
# @board px4_fmu-v4pro exclude
# @board px4_fmu-v5 exclude
# @board px4_fmu-v5x exclude
# @board bitcraze_crazyflie exclude
# @board cuav_x7pro exclude
>>>>>>> 0061ef8b
#
# @maintainer Hyon Lim <lim@uvify.com>
#

. ${R}etc/init.d/rc.mc_defaults

# Attitude & rate gains
param set-default MC_ROLLRATE_D 0.0013

param set-default MC_PITCHRATE_D 0.0016


param set-default MPC_MANTHR_MIN 0.08

# Filter settings
param set-default IMU_GYRO_CUTOFF 100

# Sensors
param set-default SENS_BOARD_ROT 10
# Yaw 180
param set-default SENS_FLOW_ROT 4
# TFMini on TELEM3
param set-default SENS_TFMINI_CFG 103

# Smart Battery
param set-default SENS_EN_BATT 1

# EKF2
param set-default EKF2_AID_MASK 3
param set-default EKF2_GND_EFF_DZ 6
param set-default EKF2_HGT_REF 1
param set-default EKF2_MIN_RNG 0.3

# Flow
param set-default EKF2_OF_QMIN 70

# Position control
param set-default MPC_Z_P 1.1
param set-default MPC_Z_VEL_P_ACC 6
param set-default MPC_Z_VEL_I_ACC 1

param set-default MPC_THR_MIN 0.06
param set-default MPC_THR_HOVER 0.44

param set-default MIS_TAKEOFF_ALT 1.1
param set-default MPC_XY_P 1.7
param set-default MPC_XY_VEL_P_ACC 2.6
param set-default MPC_XY_VEL_I_ACC 1.2
param set-default MPC_XY_VEL_D_ACC 0.2
param set-default MPC_TKO_RAMP_T 1
param set-default MPC_TKO_SPEED 1.1
param set-default MPC_VEL_MANUAL 3

param set-default BAT1_SOURCE 0
param set-default BAT1_N_CELLS 4
param set-default BAT1_V_DIV 10.14
param set-default BAT1_A_PER_V 18.18
param set-default COM_DISARM_LAND 2

# Filter settings
param set-default IMU_GYRO_CUTOFF 90

# Don't try to be intelligent on RC loss: just cut the motors
param set-default NAV_RCL_ACT 6

# TELEM1 ttyS1 - Wifi module
param set-default MAV_0_CONFIG 101
param set-default MAV_0_RATE 0
# onboard
param set-default MAV_0_MODE 2
param set-default SER_TEL1_BAUD 921600

# TELEM2 ttyS2 - Sub 1-Ghz
param set-default MAV_1_CONFIG 102
# normal
param set-default MAV_1_MODE 0
param set-default SER_TEL2_BAUD 57600

# EKF OF POSITION
param set-default EKF2_OF_POS_X 0.06
param set-default EKF2_OF_POS_Y 0.03
param set-default EKF2_OF_POS_Z -0.07

# Failsafe
param set-default COM_LOW_BAT_ACT 3

param set-default CA_ROTOR_COUNT 4
param set-default CA_ROTOR0_PX 0.15
param set-default CA_ROTOR0_PY 0.15
param set-default CA_ROTOR1_PX -0.15
param set-default CA_ROTOR1_PY -0.15
param set-default CA_ROTOR2_PX 0.15
param set-default CA_ROTOR2_PY -0.15
param set-default CA_ROTOR2_KM -0.05
param set-default CA_ROTOR3_PX -0.15
param set-default CA_ROTOR3_PY 0.15
param set-default CA_ROTOR3_KM -0.05

param set-default PWM_MAIN_TIM0 -3

param set-default PWM_MAIN_FUNC1 101
param set-default PWM_MAIN_FUNC2 102
param set-default PWM_MAIN_FUNC3 103
param set-default PWM_MAIN_FUNC4 104
<|MERGE_RESOLUTION|>--- conflicted
+++ resolved
@@ -5,12 +5,6 @@
 # @type Quadrotor x
 # @class Copter
 #
-<<<<<<< HEAD
-# @output MAIN1 motor 1
-# @output MAIN2 motor 2
-# @output MAIN3 motor 3
-# @output MAIN4 motor 4
-=======
 # @board px4_fmu-v2 exclude
 # @board px4_fmu-v3 exclude
 # @board px4_fmu-v4pro exclude
@@ -18,7 +12,6 @@
 # @board px4_fmu-v5x exclude
 # @board bitcraze_crazyflie exclude
 # @board cuav_x7pro exclude
->>>>>>> 0061ef8b
 #
 # @maintainer Hyon Lim <lim@uvify.com>
 #
