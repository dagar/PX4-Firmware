--- conflicted
+++ resolved
@@ -5,27 +5,14 @@
 # @type Octorotor +
 # @class Copter
 #
-<<<<<<< HEAD
-# @output MAIN1 motor 1
-# @output MAIN2 motor 2
-# @output MAIN3 motor 3
-# @output MAIN4 motor 4
-# @output MAIN5 motor 5
-# @output MAIN6 motor 6
-# @output MAIN7 motor 7
-# @output MAIN8 motor 8
+# @maintainer Lorenz Meier <lorenz@px4.io>
 #
-=======
->>>>>>> 0061ef8b
-# @maintainer Lorenz Meier <lorenz@px4.io>
+# @board bitcraze_crazyflie exclude
 #
 
 . ${R}etc/init.d/rc.mc_defaults
 
 # MAV_TYPE_OCTOROTOR 14
-<<<<<<< HEAD
-param set-default MAV_TYPE 14
-=======
 param set-default MAV_TYPE 14
 
 param set-default CA_ROTOR_COUNT 8
@@ -49,4 +36,3 @@
 param set-default CA_ROTOR7_KM -0.05
 param set-default CA_ROTOR7_PX 0
 param set-default CA_ROTOR7_PY 0.5
->>>>>>> 0061ef8b
