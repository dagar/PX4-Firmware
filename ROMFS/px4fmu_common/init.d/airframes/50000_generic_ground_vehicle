--- conflicted
+++ resolved
@@ -9,6 +9,8 @@
 # @output Servo1 steering
 #
 # @maintainer
+#
+# @board bitcraze_crazyflie exclude
 #
 
 . ${R}etc/init.d/rc.rover_defaults
@@ -40,9 +42,6 @@
 param set-default MIS_LTRMIN_ALT 0.01
 param set-default MIS_TAKEOFF_ALT 0.01
 
-<<<<<<< HEAD
-param set-default NAV_ACC_RAD 0.5
-=======
 param set-default NAV_ACC_RAD 0.5
 
 param set-default CA_AIRFRAME 5
@@ -53,4 +52,3 @@
 param set-default PWM_MAIN_FUNC6 101
 param set-default PWM_MAIN_FUNC7 101
 
->>>>>>> 0061ef8b
