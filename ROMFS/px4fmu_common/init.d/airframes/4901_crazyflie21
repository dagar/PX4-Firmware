#!/bin/sh
#
# @name Crazyflie 2.1
#
# @type Quadrotor x
# @class Copter
#
# @maintainer Dennis Shtatov <densht@gmail.com>
#
. ${R}etc/init.d/rc.mc_defaults

<<<<<<< HEAD
=======

>>>>>>> 0061ef8b
param set-default SYS_MC_EST_GROUP 2
param set-default SYS_HAS_MAG 0
param set-default EKF2_AID_MASK 2
param set-default EKF2_GPS_CTRL 0
param set-default EKF2_MAG_TYPE 5

param set-default BAT1_N_CELLS 1
param set-default BAT1_SOURCE 1

param set-default CBRK_SUPPLY_CHK 894281
param set-default CBRK_USB_CHK 197848
param set-default COM_RC_IN_MODE 1

param set-default IMU_GYRO_CUTOFF 100
param set-default IMU_ACCEL_CUTOFF 30

param set-default MC_AIRMODE 1
param set-default IMU_DGYRO_CUTOFF 70
param set-default MC_PITCHRATE_D 0.002
param set-default MC_PITCHRATE_P 0.07
param set-default MC_ROLLRATE_D 0.002
param set-default MC_ROLLRATE_P 0.07
param set-default MC_YAW_P 3

param set-default MPC_THR_HOVER 0.7
param set-default MPC_THR_MAX 1
param set-default MPC_Z_P 1.5
param set-default MPC_Z_VEL_P_ACC 8
param set-default MPC_Z_VEL_I_ACC 6
param set-default MPC_HOLD_MAX_XY 0.1
param set-default MPC_MAX_FLOW_HGT 3

param set-default NAV_RCL_ACT 3

<<<<<<< HEAD
param set-default SENS_FLOW_MINRNG 0.05

=======
param set-default CA_ROTOR_COUNT 4
param set-default CA_ROTOR0_PX 0.03
param set-default CA_ROTOR0_PY 0.03
param set-default CA_ROTOR1_PX -0.03
param set-default CA_ROTOR1_PY 0.03
param set-default CA_ROTOR1_KM -0.05
param set-default CA_ROTOR2_PX -0.03
param set-default CA_ROTOR2_PY -0.03
param set-default CA_ROTOR3_PX 0.03
param set-default CA_ROTOR3_PY -0.03
param set-default CA_ROTOR3_KM -0.05

# Run the motors at 328.125 kHz (recommended)
param set-default PWM_MAIN_TIM0 3921
param set-default PWM_MAIN_TIM1 3921

param set-default PWM_MAIN_FUNC1 101
param set-default PWM_MAIN_FUNC2 102
param set-default PWM_MAIN_FUNC3 103
param set-default PWM_MAIN_FUNC4 104
param set-default PWM_MAIN_DIS0 0
param set-default PWM_MAIN_DIS1 0
param set-default PWM_MAIN_DIS2 0
param set-default PWM_MAIN_DIS3 0
param set-default PWM_MAIN_MIN0 20
param set-default PWM_MAIN_MIN1 20
param set-default PWM_MAIN_MIN2 20
param set-default PWM_MAIN_MIN3 20
param set-default PWM_MAIN_MAX0 255
param set-default PWM_MAIN_MAX1 255
param set-default PWM_MAIN_MAX2 255
param set-default PWM_MAIN_MAX3 255

param set-default SENS_FLOW_MINRNG 0.05


>>>>>>> 0061ef8b
syslink start
mavlink start -d /dev/bridge0 -b 57600 -m osd -r 40000<|MERGE_RESOLUTION|>--- conflicted
+++ resolved
@@ -7,12 +7,16 @@
 #
 # @maintainer Dennis Shtatov <densht@gmail.com>
 #
+# @board px4_fmu-v2 exclude
+# @board px4_fmu-v3 exclude
+# @board px4_fmu-v4 exclude
+# @board px4_fmu-v4pro exclude
+# @board px4_fmu-v5 exclude
+# @board px4_fmu-v5x exclude
+#
 . ${R}etc/init.d/rc.mc_defaults
 
-<<<<<<< HEAD
-=======
 
->>>>>>> 0061ef8b
 param set-default SYS_MC_EST_GROUP 2
 param set-default SYS_HAS_MAG 0
 param set-default EKF2_AID_MASK 2
@@ -47,10 +51,6 @@
 
 param set-default NAV_RCL_ACT 3
 
-<<<<<<< HEAD
-param set-default SENS_FLOW_MINRNG 0.05
-
-=======
 param set-default CA_ROTOR_COUNT 4
 param set-default CA_ROTOR0_PX 0.03
 param set-default CA_ROTOR0_PY 0.03
@@ -87,6 +87,5 @@
 param set-default SENS_FLOW_MINRNG 0.05
 
 
->>>>>>> 0061ef8b
 syslink start
 mavlink start -d /dev/bridge0 -b 57600 -m osd -r 40000