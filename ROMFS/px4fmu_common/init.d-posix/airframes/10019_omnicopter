#!/bin/sh
#
# @name 6DoF Omnicopter SITL
#
# @type Quadrotor Wide
#
# @maintainer Jaeyoung Lim <jalim@ethz.ch>
#

. ${R}etc/init.d/rc.mc_defaults

<<<<<<< HEAD
=======

>>>>>>> 0061ef8b
param set-default CA_AIRFRAME 0

param set-default CA_ROTOR_COUNT 8
param set-default CA_R_REV 255

param set-default CA_ROTOR0_PX 0.14435
param set-default CA_ROTOR0_PY -0.14435
param set-default CA_ROTOR0_PZ -0.14435
param set-default CA_ROTOR0_KM 0.05 # CCW
param set-default CA_ROTOR0_AX -0.788675
param set-default CA_ROTOR0_AY -0.211325
param set-default CA_ROTOR0_AZ -0.57735

param set-default CA_ROTOR1_PX -0.14435
param set-default CA_ROTOR1_PY -0.14435
param set-default CA_ROTOR1_PZ -0.14435
param set-default CA_ROTOR1_KM 0.05
param set-default CA_ROTOR1_AX 0.211325
param set-default CA_ROTOR1_AY -0.788675
param set-default CA_ROTOR1_AZ 0.57735

param set-default CA_ROTOR2_PX 0.14435
param set-default CA_ROTOR2_PY 0.14435
param set-default CA_ROTOR2_PZ -0.14435
param set-default CA_ROTOR2_KM 0.05
param set-default CA_ROTOR2_AX -0.211325
param set-default CA_ROTOR2_AY 0.788675
param set-default CA_ROTOR2_AZ 0.57735

param set-default CA_ROTOR3_PX -0.14435
param set-default CA_ROTOR3_PY 0.14435
param set-default CA_ROTOR3_PZ -0.14435
param set-default CA_ROTOR3_KM 0.05
param set-default CA_ROTOR3_AX 0.788675
param set-default CA_ROTOR3_AY 0.211325
param set-default CA_ROTOR3_AZ -0.57735

param set-default CA_ROTOR4_PX 0.14435
param set-default CA_ROTOR4_PY -0.14435
param set-default CA_ROTOR4_PZ 0.14435
param set-default CA_ROTOR4_KM 0.05
param set-default CA_ROTOR4_AX 0.788675
param set-default CA_ROTOR4_AY 0.211325
param set-default CA_ROTOR4_AZ -0.57735

param set-default CA_ROTOR5_PX -0.14435
param set-default CA_ROTOR5_PY -0.14435
param set-default CA_ROTOR5_PZ 0.14435
param set-default CA_ROTOR5_KM 0.05
param set-default CA_ROTOR5_AX -0.211325
param set-default CA_ROTOR5_AY 0.788675
param set-default CA_ROTOR5_AZ 0.57735

param set-default CA_ROTOR6_PX 0.14435
param set-default CA_ROTOR6_PY 0.14435
param set-default CA_ROTOR6_PZ 0.14435
param set-default CA_ROTOR6_KM 0.05
param set-default CA_ROTOR6_AX 0.211325
param set-default CA_ROTOR6_AY -0.788675
param set-default CA_ROTOR6_AZ 0.57735

param set-default CA_ROTOR7_PX -0.14435
param set-default CA_ROTOR7_PY 0.14435
param set-default CA_ROTOR7_PZ 0.14435
param set-default CA_ROTOR7_KM 0.05
param set-default CA_ROTOR7_AX -0.788675
param set-default CA_ROTOR7_AY -0.211325
param set-default CA_ROTOR7_AZ -0.57735

param set-default PWM_MAIN_FUNC1 101
param set-default PWM_MAIN_FUNC2 102
param set-default PWM_MAIN_FUNC3 103
param set-default PWM_MAIN_FUNC4 104
param set-default PWM_MAIN_FUNC5 105
param set-default PWM_MAIN_FUNC6 106
param set-default PWM_MAIN_FUNC7 107
param set-default PWM_MAIN_FUNC8 108

# disable MC desaturation which improves attitude tracking
param set-default CA_METHOD 0

# disable attitude failure detection
param set-default FD_FAIL_P 0
param set-default FD_FAIL_R 0
<|MERGE_RESOLUTION|>--- conflicted
+++ resolved
@@ -9,10 +9,6 @@
 
 . ${R}etc/init.d/rc.mc_defaults
 
-<<<<<<< HEAD
-=======
-
->>>>>>> 0061ef8b
 param set-default CA_AIRFRAME 0
 
 param set-default CA_ROTOR_COUNT 8
